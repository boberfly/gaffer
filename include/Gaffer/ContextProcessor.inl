//////////////////////////////////////////////////////////////////////////
//
//  Copyright (c) 2012, John Haddon. All rights reserved.
//  Copyright (c) 2013, Image Engine Design Inc. All rights reserved.
//
//  Redistribution and use in source and binary forms, with or without
//  modification, are permitted provided that the following conditions are
//  met:
//
//      * Redistributions of source code must retain the above
//        copyright notice, this list of conditions and the following
//        disclaimer.
//
//      * Redistributions in binary form must reproduce the above
//        copyright notice, this list of conditions and the following
//        disclaimer in the documentation and/or other materials provided with
//        the distribution.
//
//      * Neither the name of John Haddon nor the names of
//        any other contributors to this software may be used to endorse or
//        promote products derived from this software without specific prior
//        written permission.
//
//  THIS SOFTWARE IS PROVIDED BY THE COPYRIGHT HOLDERS AND CONTRIBUTORS "AS
//  IS" AND ANY EXPRESS OR IMPLIED WARRANTIES, INCLUDING, BUT NOT LIMITED TO,
//  THE IMPLIED WARRANTIES OF MERCHANTABILITY AND FITNESS FOR A PARTICULAR
//  PURPOSE ARE DISCLAIMED. IN NO EVENT SHALL THE COPYRIGHT OWNER OR
//  CONTRIBUTORS BE LIABLE FOR ANY DIRECT, INDIRECT, INCIDENTAL, SPECIAL,
//  EXEMPLARY, OR CONSEQUENTIAL DAMAGES (INCLUDING, BUT NOT LIMITED TO,
//  PROCUREMENT OF SUBSTITUTE GOODS OR SERVICES; LOSS OF USE, DATA, OR
//  PROFITS; OR BUSINESS INTERRUPTION) HOWEVER CAUSED AND ON ANY THEORY OF
//  LIABILITY, WHETHER IN CONTRACT, STRICT LIABILITY, OR TORT (INCLUDING
//  NEGLIGENCE OR OTHERWISE) ARISING IN ANY WAY OUT OF THE USE OF THIS
//  SOFTWARE, EVEN IF ADVISED OF THE POSSIBILITY OF SUCH DAMAGE.
//
//////////////////////////////////////////////////////////////////////////

#include "Gaffer/Export.h"
#include "Gaffer/ContextProcessor.h"
#include "Gaffer/Context.h"
#include "Gaffer/ValuePlug.h"

namespace Gaffer
{

template<typename BaseType> GAFFER_EXPORT
const IECore::RunTimeTyped::TypeDescription<ContextProcessor<BaseType> > ContextProcessor<BaseType>::g_typeDescription;

template<typename BaseType> GAFFER_EXPORT
size_t ContextProcessor<BaseType>::g_firstPlugIndex = 0;

template<typename BaseType> GAFFER_EXPORT
ContextProcessor<BaseType>::ContextProcessor( const std::string &name )
	:	BaseType( name )
{
	BaseType::storeIndexOfNextChild( g_firstPlugIndex );

	if( !BaseType::enabledPlug() )
	{
		// if the base class doesn't provide an enabledPlug(),
		// then we'll provide our own.
		BaseType::addChild( new BoolPlug( "enabled", Gaffer::Plug::In, true ) );
	}
}

template<typename BaseType> GAFFER_EXPORT
ContextProcessor<BaseType>::~ContextProcessor()
{
}

template<typename BaseType> GAFFER_EXPORT
BoolPlug *ContextProcessor<BaseType>::enabledPlug()
{
	if( BoolPlug *p = BaseType::enabledPlug() )
	{
		return p;
	}
	return BaseType::template getChild<BoolPlug>( g_firstPlugIndex );
}

template<typename BaseType> GAFFER_EXPORT
const BoolPlug *ContextProcessor<BaseType>::enabledPlug() const
{
	if( const BoolPlug *p = BaseType::enabledPlug() )
	{
		return p;
	}
	return BaseType::template getChild<BoolPlug>( g_firstPlugIndex );
}

template<typename BaseType> GAFFER_EXPORT
Plug *ContextProcessor<BaseType>::correspondingInput( const Plug *output )
{
	if( const ValuePlug *v = IECore::runTimeCast<const ValuePlug>( output ) )
	{
		return const_cast<Plug *>( static_cast<const Plug *>( oppositePlug( v ) ) );
	}
	return nullptr;
}

template<typename BaseType> GAFFER_EXPORT
const Plug *ContextProcessor<BaseType>::correspondingInput( const Plug *output ) const
{
	if( const ValuePlug *v = IECore::runTimeCast<const ValuePlug>( output ) )
	{
		return oppositePlug( v );
	}
	return nullptr;
}

template<typename BaseType> GAFFER_EXPORT
void ContextProcessor<BaseType>::affects( const Plug *input, DependencyNode::AffectedPlugsContainer &outputs ) const
{
	BaseType::affects( input, outputs );

	if( input->direction() == Plug::In )
	{
		if( const ValuePlug *inputValuePlug = IECore::runTimeCast<const ValuePlug>( input ) )
		{
			const ValuePlug *output = oppositePlug( inputValuePlug );
			if( output )
			{
				outputs.push_back( output );
			}
		}
	}

<<<<<<< HEAD
	if( affectsContext( input ) )
=======
template<typename BaseType> GAFFER_EXPORT
void ContextProcessor<BaseType>::appendAffectedPlugs( DependencyNode::AffectedPlugsContainer &outputs ) const
{
	Node *n = const_cast<Node *>( static_cast<const Node *>( this ) );
	for( OutputPlugIterator it( n ); !it.done(); ++it )
>>>>>>> e683fe4c
	{
		Node *n = const_cast<Node *>( static_cast<const Node *>( this ) );
		for( OutputPlugIterator it( n ); !it.done(); ++it )
		{
			const ValuePlug *valuePlug = IECore::runTimeCast<const ValuePlug>( it->get() );
			if( 0 == valuePlug->getName().string().compare( 0, 3, "out" ) && oppositePlug( valuePlug ) )
			{
				if( valuePlug->children().size() )
				{
					for( ValuePlugIterator cIt( valuePlug ); !cIt.done(); ++cIt )
					{
						outputs.push_back( cIt->get() );
					}
				}
				else
				{
					outputs.push_back( valuePlug );
				}
			}
		}
	}
}

template<typename BaseType> GAFFER_EXPORT
void ContextProcessor<BaseType>::hash( const ValuePlug *output, const Context *context, IECore::MurmurHash &h ) const
{
	const ValuePlug *input = oppositePlug( output );
	if( input )
	{
		if( enabledPlug()->getValue() )
		{
			Context::EditableScope scope( context );
			processContext( scope );
			h = input->hash();
		}
		else
		{
			h = input->hash();
		}
		return;
	}

	BaseType::hash( output, context, h );
}

template<typename BaseType> GAFFER_EXPORT
void ContextProcessor<BaseType>::compute( ValuePlug *output, const Context *context ) const
{
	const ValuePlug *input = oppositePlug( output );
	if( input )
	{
		if( enabledPlug()->getValue() )
		{
			Context::EditableScope scope( context );
			processContext( scope );
			output->setFrom( input );
		}
		else
		{
			output->setFrom( input );
		}
		return;
	}

	return BaseType::compute( output, context );
}

template<typename BaseType> GAFFER_EXPORT
const ValuePlug *ContextProcessor<BaseType>::correspondingDescendant( const ValuePlug *plug, const ValuePlug *plugAncestor, const ValuePlug *oppositeAncestor )
{
	// this method recursively computes oppositeAncestor->descendant( plug->relativeName( plugAncestor ) ).
	// ie it finds the relative path from plugAncestor to plug, and follows it from oppositeAncestor.

	if( plug == plugAncestor )
	{
		// we're already at plugAncestor, so the relative path has zero length
		// and we can return oppositeAncestor:
		return oppositeAncestor;
	}

	// now we find the corresponding descendant of plug->parent(), and
	// return its child with the same name as "plug" (if either of those things exist):

	// get parent of this plug:
	const ValuePlug *plugParent = plug->parent<ValuePlug>();
	if( !plugParent )
	{
		// looks like the "plug" we initially called this function with wasn't
		// a descendant of plugAncestor and we've recursed up into nothing, so
		// we return nullptr:
		return nullptr;
	}

	// find the corresponding plug for the parent:
	const ValuePlug *oppositeParent = correspondingDescendant( plugParent, plugAncestor, oppositeAncestor );
	if( !oppositeParent )
	{
		return nullptr;
	}

	// find the child corresponding to "plug"
	return oppositeParent->getChild<ValuePlug>( plug->getName() );
}

template<typename BaseType> GAFFER_EXPORT
const ValuePlug *ContextProcessor<BaseType>::oppositePlug( const ValuePlug *plug ) const
{
	const static IECore::InternedString inName( "in" );
	const static IECore::InternedString outName( "out" );

	const ValuePlug *inPlug = BaseType::template getChild<ValuePlug>( inName );
	const ValuePlug *outPlug = BaseType::template getChild<ValuePlug>( outName );

	if( !( outPlug && inPlug ) )
	{
		return nullptr;
	}

	if( plug->direction() == Plug::Out )
	{
		return correspondingDescendant( plug, outPlug, inPlug );
	}
	else
	{
		return correspondingDescendant( plug, inPlug, outPlug );
	}
}

} // namespace Gaffer<|MERGE_RESOLUTION|>--- conflicted
+++ resolved
@@ -125,15 +125,7 @@
 		}
 	}
 
-<<<<<<< HEAD
 	if( affectsContext( input ) )
-=======
-template<typename BaseType> GAFFER_EXPORT
-void ContextProcessor<BaseType>::appendAffectedPlugs( DependencyNode::AffectedPlugsContainer &outputs ) const
-{
-	Node *n = const_cast<Node *>( static_cast<const Node *>( this ) );
-	for( OutputPlugIterator it( n ); !it.done(); ++it )
->>>>>>> e683fe4c
 	{
 		Node *n = const_cast<Node *>( static_cast<const Node *>( this ) );
 		for( OutputPlugIterator it( n ); !it.done(); ++it )
