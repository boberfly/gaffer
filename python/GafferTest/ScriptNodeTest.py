--- conflicted
+++ resolved
@@ -1464,7 +1464,6 @@
 		s["fileName"].setValue( self.temporaryDirectory() + "/test2.gfr" )
 		self.assertFalse( Gaffer.MetadataAlgo.getReadOnly( s ) )
 
-<<<<<<< HEAD
 	def testDisableContextVariable( self ) :
 
 		s = Gaffer.ScriptNode()
@@ -1580,7 +1579,7 @@
 
 		p["name"].setValue( "" )
 		self.assertNotIn( "testTwo", s.context() )
-=======
+
 	def testCancellationDuringLoad( self ) :
 
 		s = Gaffer.ScriptNode()
@@ -1618,7 +1617,6 @@
 			canceller.cancel()
 			with self.assertRaises( IECore.Cancelled ) :
 				s.serialise()
->>>>>>> 5d756ee8
 
 if __name__ == "__main__":
 	unittest.main()