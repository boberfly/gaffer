//////////////////////////////////////////////////////////////////////////
//
//  Copyright (c) 2011-2012, John Haddon. All rights reserved.
//  Copyright (c) 2011-2013, Image Engine Design Inc. All rights reserved.
//
//  Redistribution and use in source and binary forms, with or without
//  modification, are permitted provided that the following conditions are
//  met:
//
//      * Redistributions of source code must retain the above
//        copyright notice, this list of conditions and the following
//        disclaimer.
//
//      * Redistributions in binary form must reproduce the above
//        copyright notice, this list of conditions and the following
//        disclaimer in the documentation and/or other materials provided with
//        the distribution.
//
//      * Neither the name of John Haddon nor the names of
//        any other contributors to this software may be used to endorse or
//        promote products derived from this software without specific prior
//        written permission.
//
//  THIS SOFTWARE IS PROVIDED BY THE COPYRIGHT HOLDERS AND CONTRIBUTORS "AS
//  IS" AND ANY EXPRESS OR IMPLIED WARRANTIES, INCLUDING, BUT NOT LIMITED TO,
//  THE IMPLIED WARRANTIES OF MERCHANTABILITY AND FITNESS FOR A PARTICULAR
//  PURPOSE ARE DISCLAIMED. IN NO EVENT SHALL THE COPYRIGHT OWNER OR
//  CONTRIBUTORS BE LIABLE FOR ANY DIRECT, INDIRECT, INCIDENTAL, SPECIAL,
//  EXEMPLARY, OR CONSEQUENTIAL DAMAGES (INCLUDING, BUT NOT LIMITED TO,
//  PROCUREMENT OF SUBSTITUTE GOODS OR SERVICES; LOSS OF USE, DATA, OR
//  PROFITS; OR BUSINESS INTERRUPTION) HOWEVER CAUSED AND ON ANY THEORY OF
//  LIABILITY, WHETHER IN CONTRACT, STRICT LIABILITY, OR TORT (INCLUDING
//  NEGLIGENCE OR OTHERWISE) ARISING IN ANY WAY OUT OF THE USE OF THIS
//  SOFTWARE, EVEN IF ADVISED OF THE POSSIBILITY OF SUCH DAMAGE.
//
//////////////////////////////////////////////////////////////////////////

#include "GafferUI/StandardNodeGadget.h"

#include "GafferUI/CompoundNodule.h"
#include "GafferUI/GraphGadget.h"
#include "GafferUI/ImageGadget.h"
#include "GafferUI/LinearContainer.h"
#include "GafferUI/NameGadget.h"
#include "GafferUI/Nodule.h"
#include "GafferUI/NoduleLayout.h"
#include "GafferUI/PlugAdder.h"
#include "GafferUI/SpacerGadget.h"
#include "GafferUI/StandardNodule.h"
#include "GafferUI/Style.h"
#include "GafferUI/ViewportGadget.h"

#include "Gaffer/ComputeNode.h"
#include "Gaffer/DependencyNode.h"
#include "Gaffer/Metadata.h"
#include "Gaffer/MetadataAlgo.h"
#include "Gaffer/ParallelAlgo.h"
#include "Gaffer/ScriptNode.h"
#include "Gaffer/StandardSet.h"
#include "Gaffer/TypedObjectPlug.h"

#include "IECore/MessageHandler.h"

#include "OpenEXR/ImathBoxAlgo.h"

// Don't include Qt macros that stomp over common names like "signals"
#define QT_NO_KEYWORDS
#include "QtCore/QTimer"

#include "boost/algorithm/string/predicate.hpp"
#include "boost/bind.hpp"

using namespace std;
using namespace Imath;
using namespace Gaffer;
using namespace GafferUI;

namespace {

static const float g_borderWidth = 0.5f;
static const float g_maxFocusWidth = 2.0f;

IECoreGL::Texture *focusIconTexture( bool focus, bool hover )
{
	static IECoreGL::TexturePtr focusIconTextures[4] = {};

	if( !focusIconTextures[0] )
	{
		focusIconTextures[0] = ImageGadget::textureLoader()->load( "focusOff.png" );
		focusIconTextures[1] = ImageGadget::textureLoader()->load( "focusOn.png" );
		focusIconTextures[2] = ImageGadget::textureLoader()->load( "focusOffHover.png" );
		focusIconTextures[3] = ImageGadget::textureLoader()->load( "focusOnHover.png" );

		for( int i = 0; i < 4; i++ )
		{
			IECoreGL::Texture::ScopedBinding binding( *focusIconTextures[i] );
			glTexParameteri( GL_TEXTURE_2D, GL_TEXTURE_MIN_FILTER, GL_LINEAR_MIPMAP_LINEAR );
			glTexParameteri( GL_TEXTURE_2D, GL_TEXTURE_MAG_FILTER, GL_LINEAR );
			glTexParameterf( GL_TEXTURE_2D, GL_TEXTURE_LOD_BIAS, -1.0 );
			glTexParameteri( GL_TEXTURE_2D, GL_TEXTURE_WRAP_S, GL_CLAMP_TO_BORDER );
			glTexParameteri( GL_TEXTURE_2D, GL_TEXTURE_WRAP_T, GL_CLAMP_TO_BORDER );
		}
	}
	return focusIconTextures[focus + 2 * hover].get();
}

//////////////////////////////////////////////////////////////////////////
// FocusGadget
//////////////////////////////////////////////////////////////////////////

class FocusGadget : public Gadget
{
	public :

		FocusGadget( StandardNodeGadget* parent )
			:	m_oval( false ),
				m_mouseOver( false )
		{
			buttonPressSignal().connect( boost::bind( &FocusGadget::buttonPressed, this, ::_1,  ::_2 ) );
			enterSignal().connect( boost::bind( &FocusGadget::mouseEntered, this, ::_1,  ::_2 ) );
			leaveSignal().connect( boost::bind( &FocusGadget::mouseLeft, this, ::_1,  ::_2 ) );
			buttonDoubleClickSignal().connect( boost::bind( &FocusGadget::buttonDoubleClick, this, ::_1,  ::_2 ) );
			parent->enterSignal().connect( boost::bind( &FocusGadget::nodeMouseEntered, this, ::_1,  ::_2 ) );
			parent->leaveSignal().connect( boost::bind( &FocusGadget::nodeMouseLeft, this, ::_1,  ::_2 ) );

			// FocusGadget always stays attached to its parent StandardNodeGadget, this must never change,
			// since we later assume that parent() is a StandardNodeGadget
			parent->addChild( this );
		}

		~FocusGadget()
		{
			// Make sure we don't leave around a dangling raw pointer after we destruct
			if( g_pendingHoveredFocus == this )
			{
				g_pendingHoveredFocus = nullptr;
			}
		}

		void setOval( bool oval )
		{
			m_oval = oval;
			dirty( DirtyType::Render );
		}

		bool getOval() const
		{
			return m_oval;
		}

		Imath::Box3f bound() const override
		{
			return Box3f();
		}

	protected :

		void toggleFocus()
		{
			StandardNodeGadget* parentNodeGadget = static_cast<StandardNodeGadget*>( parent() );
			if( ScriptNode *script = parentNodeGadget->node()->ancestor<ScriptNode>() )
			{
				if( script->getFocus() != parentNodeGadget->node() )
				{
					script->setFocus( parentNodeGadget->node() );
				}
				else
				{
					// Unfocus if we click the icon on the focussed node
					script->setFocus( nullptr );
				}
			}
		}

		bool buttonPressed( GadgetPtr gadget, const ButtonEvent &event )
		{
			toggleFocus();
			return true;
		}

		bool mouseEntered( GadgetPtr gadget, const ButtonEvent &event )
		{
			m_mouseOver = true;
			dirty( DirtyType::Render );
			return false;
		}

		bool mouseLeft( GadgetPtr gadget, const ButtonEvent &event )
		{
			m_mouseOver = false;
			dirty( DirtyType::Render );
			return false;
		}

		bool buttonDoubleClick( GadgetPtr gadget, const ButtonEvent &event )
		{
			// A user might rapidly click on the focus to toggle on and off - it's more consistent if
			// all clicks are treated the same, even if they come fast enough to be classified as a "double click"
			toggleFocus();
			return true;
		}

		bool nodeMouseEntered( GadgetPtr gadget, const ButtonEvent &event )
		{
			static QTimer focusGadgetTimer;
			static QMetaObject::Connection focusGadgetTimerCallback = focusGadgetTimer.callOnTimeout(
				[]{
					if( g_pendingHoveredFocus )
					{
						StandardNodeGadget* parentNodeGadget = static_cast<StandardNodeGadget*>( g_pendingHoveredFocus->parent() );
						g_hoveredFocus = g_pendingHoveredFocus;
						g_hoveredFocusNodePosition = parentNodeGadget->getTransform();
						g_pendingHoveredFocus->dirty( DirtyType::Render );
					}
				}
			);
			focusGadgetTimer.stop();
			focusGadgetTimer.setSingleShot( true );
			g_pendingHoveredFocus = this;
			focusGadgetTimer.start( 500 );
			return false;
		}

		bool nodeMouseLeft( GadgetPtr gadget, const ButtonEvent &event )
		{
			g_pendingHoveredFocus = nullptr;
			if( g_hoveredFocus )
			{
				g_hoveredFocus = nullptr;
				dirty( DirtyType::Render );
			}
			return false;
		}

		void renderLayer( Layer layer, const Style *style, RenderReason reason ) const override
		{
			Gadget::renderLayer( layer, style, reason );

			const StandardNodeGadget* parentNodeGadget = static_cast<const StandardNodeGadget*>( parent() );

			if( this == g_hoveredFocus && parentNodeGadget->getTransform() != g_hoveredFocusNodePosition )
			{
				// If we have moved, then we are being dragged, and we don't treat ourselves as hovered
				// when the node is being dragged
				g_hoveredFocus = nullptr;
			}

			bool focussed = parentNodeGadget->node()->ancestor<ScriptNode>()->getFocus() == parentNodeGadget->node();
			if( this == g_hoveredFocus || m_mouseOver || focussed || ( reason == RenderReason::Select) )
			{
				Box3f b = parentNodeGadget->bound();

				float borderWidth = parentNodeGadget->focusBorderWidth();

				float nodeBorder = g_borderWidth;
				float radius = sqrtf( 2.0f ) * ( borderWidth + nodeBorder ) - nodeBorder;

				V2f size = V2f( radius );

				V2f center;

				if( m_oval )
				{
					const V3f s = b.size();
					float nodeRadius = 0.5f * std::min( s.x, s.y );

					float offset = (1.0f/sqrtf(2.0f)) * ( nodeRadius + radius ) - nodeRadius;

					center = V2f( b.max.x + offset, b.max.y + offset);
				}
				else
				{
					center = V2f( b.max.x + borderWidth, b.max.y + borderWidth );

				}

				if( !isSelectionRender( reason ) )
				{
					style->renderImage( Box2f( center - size, center + size ), focusIconTexture( focussed, m_mouseOver) );
				}
				else
				{
					if( reason == RenderReason::DragSelect )
					{
						// Not a target for dragging
						return;
					}

					// Render a circle for selection, instead of an icon which is treated as square by
					// the selection code
					style->renderFrame( Box2f( center, center ), size.x );
				}
			}
		}

		unsigned layerMask() const override
		{
			return (int)GraphLayer::Overlay;
		}

		Imath::Box3f renderBound() const override
		{
			// There should be a simple heuristic that would give a max bound, but it's actually bit
			// tricky to find one, so the quickest approach is just to duplicate the logic from renderLayer
			float nodeBorder = g_borderWidth;
			float maxRadius = sqrtf( 2.0f ) * ( g_maxFocusWidth + nodeBorder ) - nodeBorder;
			V3f center;
			const StandardNodeGadget* parentNodeGadget = static_cast<const StandardNodeGadget*>( parent() );
			Box3f b = parentNodeGadget->bound();
			if( m_oval )
			{
				const V3f s = b.size();
				float nodeRadius = 0.5f * std::min( s.x, s.y );

				float offset = (1.0f/sqrtf(2.0f)) * ( nodeRadius + maxRadius ) - nodeRadius;

				center = V3f( b.max.x + offset, b.max.y + offset, 0.0f );
			}
			else
			{
				center = V3f( b.max.x + g_maxFocusWidth, b.max.y + g_maxFocusWidth, 0.0f );

			}

			return Box3f( center - V3f( maxRadius ), center + V3f( maxRadius ) );
		}

	private :

		bool m_oval;
		bool m_mouseOver;

		bool buttonPress( GadgetPtr gadget, const ButtonEvent &event );

		// A focus gadget that the cursor is currently over, but we aren't going to show it as hovered
		// until a time duration has elapsed.  Must be cleared if the FocusGadget it points to is destructed
		static FocusGadget *g_pendingHoveredFocus;

		// This pointer is never dereferenced, only compared to, so we don't need to worry about cleaning it up
		static FocusGadget *g_hoveredFocus;

		// The position of the node the hoveredFocus is attached to - if this node is moved, that means we are
		// dragging the node currently, and we will no longer treat it as hovered.
		static M44f g_hoveredFocusNodePosition;

};

FocusGadget *FocusGadget::g_pendingHoveredFocus = nullptr;
FocusGadget *FocusGadget::g_hoveredFocus = nullptr;
M44f FocusGadget::g_hoveredFocusNodePosition;

} // namespace

//////////////////////////////////////////////////////////////////////////
// ErrorGadget implementation
//////////////////////////////////////////////////////////////////////////

class StandardNodeGadget::ErrorGadget : public Gadget
{

	public :

		ErrorGadget( const std::string &name = defaultName<ErrorGadget>() )
			:	Gadget( name ), m_image( new ImageGadget( "gadgetError.png" ) )
		{
			m_image->setTransform( M44f().scale( V3f( .025 ) ) );
			addChild( m_image );
		}

		void addError( PlugPtr plug, const std::string &error )
		{
			PlugEntry &entry = m_errors[plug];
			entry.error = error;
			if( !entry.parentChangedConnection.connected() )
			{
				entry.parentChangedConnection = plug->parentChangedSignal().connect( boost::bind( &ErrorGadget::plugParentChanged, this, ::_1 ) );
			}
			m_image->setVisible( true );
		}

		void removeError( const Plug *plug )
		{
			m_errors.erase( plug );
			m_image->setVisible( m_errors.size() );
		}

		std::string getToolTip( const IECore::LineSegment3f &position ) const override
		{
			std::string result = Gadget::getToolTip( position );
			if( !result.empty() )
			{
				return result;
			}

			std::set<std::string> reported;
			for( PlugErrors::const_iterator it = m_errors.begin(); it != m_errors.end(); ++it )
			{
				if( reported.find( it->second.error ) == reported.end() )
				{
					if( result.size() )
					{
						result += "\n";
					}
					result += it->second.error;
					reported.insert( it->second.error );
				}
			}
			return result;
		}

	private :

		void plugParentChanged( GraphComponent *plug )
		{
			if( !plug->parent() )
			{
				removeError( static_cast<Plug *>( plug ) );
			}
		}

		ImageGadgetPtr m_image;

		struct PlugEntry
		{
			std::string error;
			boost::signals::scoped_connection parentChangedConnection;
		};

		typedef std::map<ConstPlugPtr, PlugEntry> PlugErrors;
		PlugErrors m_errors;

};

//////////////////////////////////////////////////////////////////////////
// Internal utilities
//////////////////////////////////////////////////////////////////////////

namespace
{

bool canConnect( const DragDropEvent &event, const ConnectionCreator *destination )
{
	if( auto plug = IECore::runTimeCast<const Plug>( event.data.get() ) )
	{
		if( destination->canCreateConnection( plug ) )
		{
			return true;
		}
	}

	if( auto sourceCreator = IECore::runTimeCast<const ConnectionCreator>( event.sourceGadget.get() ) )
	{
		if( auto destinationNodule = IECore::runTimeCast<const Nodule>( destination ) )
		{
			return sourceCreator->canCreateConnection( destinationNodule->plug() );
		}
	}
	return false;
}

void connect( const DragDropEvent &event, ConnectionCreator *destination )
{
	if( auto plug = IECore::runTimeCast<Plug>( event.data.get() ) )
	{
		if( destination->canCreateConnection( plug ) )
		{
			UndoScope undoScope( plug->ancestor<ScriptNode>() );
			destination->createConnection( plug );
			return;
		}
	}

	if( auto sourceCreator = IECore::runTimeCast<ConnectionCreator>( event.sourceGadget.get() ) )
	{
		if( auto destinationNodule = IECore::runTimeCast<Nodule>( destination ) )
		{
			UndoScope undoScope( destinationNodule->plug()->ancestor<ScriptNode>() );
			sourceCreator->createConnection( destinationNodule->plug() );
		}
	}
}

} // namespace

//////////////////////////////////////////////////////////////////////////
// StandardNodeGadget implementation
//////////////////////////////////////////////////////////////////////////

GAFFER_GRAPHCOMPONENT_DEFINE_TYPE( StandardNodeGadget );

NodeGadget::NodeGadgetTypeDescription<StandardNodeGadget> StandardNodeGadget::g_nodeGadgetTypeDescription( Gaffer::Node::staticTypeId() );

<<<<<<< HEAD
=======
static const float g_borderWidth = 0.5f;
static const float g_defaultMinWidth = 10.0f;
>>>>>>> fde2c1d0
static IECore::InternedString g_minWidthKey( "nodeGadget:minWidth"  );
static IECore::InternedString g_paddingKey( "nodeGadget:padding"  );
static IECore::InternedString g_colorKey( "nodeGadget:color" );
static IECore::InternedString g_shapeKey( "nodeGadget:shape" );
static IECore::InternedString g_iconKey( "icon" );
static IECore::InternedString g_iconScaleKey( "iconScale" );
static IECore::InternedString g_errorGadgetName( "__error" );

StandardNodeGadget::StandardNodeGadget( Gaffer::NodePtr node )
	: StandardNodeGadget( node, false )
{
}


// \todo - Needing an auxiliary argument here isn't great - it's overly tight binding with AuxiliaryNodeGadget,
// and it should be possible to make NodeGadget's independent of StandardNodeGadget.  The right solution is
// probably to move more functionality for dealing with Focus and such into NodeGadget, so that other Gadgets
// can optionally use it without needing to inherit from StandardNodeGadget
StandardNodeGadget::StandardNodeGadget( Gaffer::NodePtr node, bool auxiliary  )
	:	NodeGadget( node ),
		m_nodeEnabled( true ),
		m_labelsVisibleOnHover( true ),
		m_dragDestination( nullptr ),
		m_userColor( 0 ),
		m_oval( false ),
		m_auxiliary( auxiliary ),
		m_focusGadget( new FocusGadget( this ) )
{

	// build our ui structure
	////////////////////////////////////////////////////////

<<<<<<< HEAD
	float minWidth = 10.0f;
	if( IECore::ConstFloatDataPtr d = Metadata::value<IECore::FloatData>( node.get(), g_minWidthKey ) )
	{
		minWidth = d->readable();
	}
=======
	// four containers for nodules - one each for the top, bottom, left and right.
	// these contain spacers at either end to prevent nodules being placed in
	// the corners of the node gadget, and also to guarantee a minimim width for the
	// vertical containers and a minimum height for the horizontal ones.

	LinearContainerPtr topNoduleContainer = new LinearContainer( "topNoduleContainer", LinearContainer::X );
	topNoduleContainer->addChild( new SpacerGadget( Box3f( V3f( 0 ), V3f( 2, 1, 0 ) ) ) );
	topNoduleContainer->addChild( new NoduleLayout( node, "top" ) );
	topNoduleContainer->addChild( new SpacerGadget( Box3f( V3f( 0 ), V3f( 2, 1, 0 ) ) ) );

	LinearContainerPtr bottomNoduleContainer = new LinearContainer( "bottomNoduleContainer", LinearContainer::X );
	bottomNoduleContainer->addChild( new SpacerGadget( Box3f( V3f( 0 ), V3f( 2, 1, 0 ) ) ) );
	bottomNoduleContainer->addChild( new NoduleLayout( node, "bottom" ) );
	bottomNoduleContainer->addChild( new SpacerGadget( Box3f( V3f( 0 ), V3f( 2, 1, 0 ) ) ) );

	LinearContainerPtr leftNoduleContainer = new LinearContainer( "leftNoduleContainer", LinearContainer::Y, LinearContainer::Centre, 0.0f, LinearContainer::Decreasing );
	leftNoduleContainer->addChild( new SpacerGadget( Box3f( V3f( 0 ), V3f( 1, 0.2, 0 ) ) ) );
	leftNoduleContainer->addChild( new NoduleLayout( node, "left" ) );
	leftNoduleContainer->addChild( new SpacerGadget( Box3f( V3f( 0 ), V3f( 1, 0.2, 0 ) ) ) );

	LinearContainerPtr rightNoduleContainer = new LinearContainer( "rightNoduleContainer", LinearContainer::Y, LinearContainer::Centre, 0.0f, LinearContainer::Decreasing );
	rightNoduleContainer->addChild( new SpacerGadget( Box3f( V3f( 0 ), V3f( 1, 0.2, 0 ) ) ) );
	rightNoduleContainer->addChild( new NoduleLayout( node, "right" ) );
	rightNoduleContainer->addChild( new SpacerGadget( Box3f( V3f( 0 ), V3f( 1, 0.2, 0 ) ) ) );

	// column - this is our outermost structuring container

	LinearContainerPtr column = new LinearContainer(
		"column",
		LinearContainer::Y,
		LinearContainer::Centre,
		0.0f,
		LinearContainer::Decreasing
	);

	column->addChild( topNoduleContainer );

	LinearContainerPtr row = new LinearContainer(
		"row",
		LinearContainer::X,
		LinearContainer::Centre,
		0.0f
	);

	column->addChild( row );

	// central row - this holds our main contents, with the
	// nodule containers surrounding it.

	row->addChild( leftNoduleContainer );
>>>>>>> fde2c1d0

	LinearContainerPtr contentsColumn = new LinearContainer(
		"contentsColumn",
		LinearContainer::Y,
		LinearContainer::Centre,
		0.0f,
		LinearContainer::Decreasing
	);

	LinearContainerPtr contentsRow = new LinearContainer(
		"paddingRow",
		LinearContainer::X,
		LinearContainer::Centre,
		0.5f
	);

	IndividualContainerPtr iconContainer = new IndividualContainer();
	iconContainer->setName( "iconContainer" );
	contentsRow->addChild( iconContainer );

	IndividualContainerPtr contentsContainer = new IndividualContainer();
	contentsContainer->setName( "contentsContainer" );
	contentsRow->addChild( contentsContainer );

	contentsColumn->addChild( new SpacerGadget( Box3f( V3f( 0 ), V3f( g_defaultMinWidth, 0, 0 ) ) ) );
	contentsColumn->addChild( contentsRow );
	contentsColumn->addChild( new SpacerGadget( Box3f( V3f( 0 ), V3f( g_defaultMinWidth, 0, 0 ) ) ) );


	if( auxiliary )
	{
		addChild( contentsColumn );
	}
	else
	{
		// four containers for nodules - one each for the top, bottom, left and right.
		// these contain spacers at either end to prevent nodules being placed in
		// the corners of the node gadget, and also to guarantee a minimim width for the
		// vertical containers and a minimum height for the horizontal ones.

		LinearContainerPtr topNoduleContainer = new LinearContainer( "topNoduleContainer", LinearContainer::X );
		LinearContainerPtr bottomNoduleContainer = new LinearContainer( "bottomNoduleContainer", LinearContainer::X );
		LinearContainerPtr leftNoduleContainer = new LinearContainer( "leftNoduleContainer", LinearContainer::Y, LinearContainer::Centre, 0.0f, LinearContainer::Decreasing );
		LinearContainerPtr rightNoduleContainer = new LinearContainer( "rightNoduleContainer", LinearContainer::Y, LinearContainer::Centre, 0.0f, LinearContainer::Decreasing );

		topNoduleContainer->addChild( new SpacerGadget( Box3f( V3f( 0 ), V3f( 2, 1, 0 ) ) ) );
		topNoduleContainer->addChild( new NoduleLayout( node, "top" ) );
		topNoduleContainer->addChild( new SpacerGadget( Box3f( V3f( 0 ), V3f( 2, 1, 0 ) ) ) );

		bottomNoduleContainer->addChild( new SpacerGadget( Box3f( V3f( 0 ), V3f( 2, 1, 0 ) ) ) );
		bottomNoduleContainer->addChild( new NoduleLayout( node, "bottom" ) );
		bottomNoduleContainer->addChild( new SpacerGadget( Box3f( V3f( 0 ), V3f( 2, 1, 0 ) ) ) );

		leftNoduleContainer->addChild( new SpacerGadget( Box3f( V3f( 0 ), V3f( 1, 0.2, 0 ) ) ) );
		leftNoduleContainer->addChild( new NoduleLayout( node, "left" ) );
		leftNoduleContainer->addChild( new SpacerGadget( Box3f( V3f( 0 ), V3f( 1, 0.2, 0 ) ) ) );

		rightNoduleContainer->addChild( new SpacerGadget( Box3f( V3f( 0 ), V3f( 1, 0.2, 0 ) ) ) );
		rightNoduleContainer->addChild( new NoduleLayout( node, "right" ) );
		rightNoduleContainer->addChild( new SpacerGadget( Box3f( V3f( 0 ), V3f( 1, 0.2, 0 ) ) ) );

		// column - this is our outermost structuring container

		LinearContainerPtr column = new LinearContainer(
			"column",
			LinearContainer::Y,
			LinearContainer::Centre,
			0.0f,
			LinearContainer::Decreasing
		);

		column->addChild( topNoduleContainer );

		LinearContainerPtr row = new LinearContainer(
			"row",
			LinearContainer::X,
			LinearContainer::Centre,
			0.0f
		);

		column->addChild( row );

		// central row - this holds our main contents, with the
		// nodule containers surrounding it.

		row->addChild( leftNoduleContainer );


		row->addChild( contentsColumn );
		row->addChild( rightNoduleContainer );
		column->addChild( bottomNoduleContainer );

		addChild( column );
	}

	setContents( new NameGadget( node ) );

	// connect to the signals we need in order to operate
	////////////////////////////////////////////////////////

	node->errorSignal().connect( boost::bind( &StandardNodeGadget::error, this, ::_1, ::_2, ::_3 ) );
	node->plugDirtiedSignal().connect( boost::bind( &StandardNodeGadget::plugDirtied, this, ::_1 ) );

	dragEnterSignal().connect( boost::bind( &StandardNodeGadget::dragEnter, this, ::_1, ::_2 ) );
	dragMoveSignal().connect( boost::bind( &StandardNodeGadget::dragMove, this, ::_1, ::_2 ) );
	dragLeaveSignal().connect( boost::bind( &StandardNodeGadget::dragLeave, this, ::_1, ::_2 ) );
	dropSignal().connect( boost::bind( &StandardNodeGadget::drop, this, ::_1, ::_2 ) );

	for( int e = FirstEdge; e <= LastEdge; e++ )
	{
		NoduleLayout *l = noduleLayout( (Edge)e );
		if( l )
		{
			l->enterSignal().connect( boost::bind( &StandardNodeGadget::enter, this, ::_1 ) );
			l->leaveSignal().connect( boost::bind( &StandardNodeGadget::leave, this, ::_1 ) );
		}
	}

	Metadata::nodeValueChangedSignal( node.get() ).connect( boost::bind( &StandardNodeGadget::nodeMetadataChanged, this, ::_2 ) );

	// do our first update
	////////////////////////////////////////////////////////

	updateUserColor();
	updateMinWidth();
	updatePadding();
	updateNodeEnabled();
	updateIcon();
	updateShape();
}

StandardNodeGadget::~StandardNodeGadget()
{
}

Imath::Box3f StandardNodeGadget::bound() const
{
	Box3f b = getChild<Gadget>( 1 )->bound();

	// cheat a little - shave a bit off to make it possible to
	// select the node by having the drag region cover only the
	// background frame, and not the full extent of the nodules.
	b.min += V3f( g_borderWidth, g_borderWidth, 0 );
	b.max -= V3f( g_borderWidth, g_borderWidth, 0 );

	return b;
}

void StandardNodeGadget::renderLayer( Layer layer, const Style *style, RenderReason reason ) const
{
	NodeGadget::renderLayer( layer, style, reason );

	switch( layer )
	{
		case GraphLayer::Nodes :
		{
			// decide what state we're rendering in
			Style::State state = getHighlighted() ? Style::HighlightedState : Style::NormalState;

			// draw our background frame
			const Box3f b = bound();
			float borderWidth = g_borderWidth;
			if( m_oval )
			{
				const V3f s = b.size();
				borderWidth = std::min( s.x, s.y ) / 2.0f;
			}

			style->renderNodeFrame(
				Box2f( V2f( b.min.x, b.min.y ) + V2f( borderWidth ), V2f( b.max.x, b.max.y ) - V2f( borderWidth ) ),
				borderWidth,
				state,
				m_userColor.get_ptr()
			);

			break;
		}
		case GraphLayer::Overlay :
		{
			const Box3f b = bound();

			if( !m_nodeEnabled && !isSelectionRender( reason ) )
			{
				/// \todo Replace renderLine() with a specific method (renderNodeStrikeThrough?) on the Style class
				/// so that styles can do customised drawing based on knowledge of what is being drawn.
				style->renderLine( IECore::LineSegment3f( V3f( b.min.x, b.min.y, 0 ), V3f( b.max.x, b.max.y, 0 ) ) );
			}
			break;
		}
		case GraphLayer::OverBackdrops :
		{
			if( isSelectionRender( reason ) )
			{
				break; // Focus highlight not selectable
			}
			if( node()->ancestor<ScriptNode>()->getFocus() != node() )
			{
				break;
			}

			Box3f b = bound();
			float borderWidth = 0;

			if( m_oval )
			{
				const V3f s = b.size();
				borderWidth = std::min( s.x, s.y ) / 2.0f;
				b.min += V3f( borderWidth );
				b.max -= V3f( borderWidth );
			}

			style->renderNodeFocusRegion(
				Box2f( V2f( b.min.x, b.min.y ), V2f( b.max.x, b.max.y ) ),
				borderWidth + focusBorderWidth()
			);

			break;
		}
		default :
			break;
	}
}

float StandardNodeGadget::focusBorderWidth() const
{
	// Compute a fixed size in raster space, clamped to a maximum
	const ViewportGadget *viewport = ancestor<ViewportGadget>();
	const V3f p0 = viewport->rasterToGadgetSpace( V2f( 0 ), this ).p0;
	const V3f p1 = viewport->rasterToGadgetSpace( V2f( 0, 1.0f ), this ).p0;
	float pixelSize = ( p0 - p1 ).length();
	return min( g_maxFocusWidth, max( 0.75f, 8.0f * pixelSize ) );
}

unsigned StandardNodeGadget::layerMask() const
{
	return GraphLayer::Nodes | GraphLayer::Overlay | GraphLayer::OverBackdrops;
}

Imath::Box3f StandardNodeGadget::renderBound() const
{
	Box3f b = bound();
	return Box3f(
		b.min - V3f( g_maxFocusWidth, g_maxFocusWidth, 0.f ),
		b.max + V3f( g_maxFocusWidth, g_maxFocusWidth, 0.f )
	);
}

const Imath::Color3f *StandardNodeGadget::userColor() const
{
	return m_userColor.get_ptr();
}

Nodule *StandardNodeGadget::nodule( const Gaffer::Plug *plug )
{
	for( int e = FirstEdge; e <= LastEdge; e++ )
	{
		NoduleLayout *l = noduleLayout( (Edge)e );
		if( l )
		{
			if( Nodule *n = l->nodule( plug ) )
			{
				return n;
			}
		}
	}
	return nullptr;
}

const Nodule *StandardNodeGadget::nodule( const Gaffer::Plug *plug ) const
{
	// naughty cast is better than repeating the above logic.
	return const_cast<StandardNodeGadget *>( this )->nodule( plug );
}

Imath::V3f StandardNodeGadget::connectionTangent( const ConnectionCreator *creator ) const
{
	if( m_auxiliary )
	{
		return V3f( 0, 0, 0 );
	}

	if( noduleContainer( LeftEdge )->isAncestorOf( creator ) )
	{
		return V3f( -1, 0, 0 );
	}
	else if( noduleContainer( RightEdge )->isAncestorOf( creator ) )
	{
		return V3f( 1, 0, 0 );
	}
	else if( noduleContainer( TopEdge )->isAncestorOf( creator ) )
	{
		return V3f( 0, 1, 0 );
	}
	else
	{
		return V3f( 0, -1, 0 );
	}
}

LinearContainer *StandardNodeGadget::noduleContainer( Edge edge )
{
	if( m_auxiliary )
	{
		return nullptr;
	}

	Gadget *column = getChild<Gadget>( 1 );

	if( edge == TopEdge )
	{
		return column->getChild<LinearContainer>( 0 );
	}
	else if( edge == BottomEdge )
	{
		return column->getChild<LinearContainer>( 2 );
	}

	Gadget *row = column->getChild<Gadget>( 1 );
	if( edge == LeftEdge )
	{
		return row->getChild<LinearContainer>( 0 );
	}
	else
	{
		return row->getChild<LinearContainer>( 2 );
	}
}

const LinearContainer *StandardNodeGadget::noduleContainer( Edge edge ) const
{
	return const_cast<StandardNodeGadget *>( this )->noduleContainer( edge );
}

NoduleLayout *StandardNodeGadget::noduleLayout( Edge edge )
{
	return m_auxiliary ? nullptr : noduleContainer( edge )->getChild<NoduleLayout>( 1 );
}

const NoduleLayout *StandardNodeGadget::noduleLayout( Edge edge ) const
{
	return m_auxiliary ? nullptr : noduleContainer( edge )->getChild<NoduleLayout>( 1 );
}

LinearContainer *StandardNodeGadget::paddingRow()
{
	if( m_auxiliary )
	{
		return getChild<Gadget>( 1 ) // contentsColumn
			->getChild<LinearContainer>( 1 );
	}
	else
	{
		return getChild<Gadget>( 1 ) // column
			->getChild<Gadget>( 1 ) // row
			->getChild<Gadget>( 1 ) // contentsColumn
			->getChild<LinearContainer>( 1 )
		;
	}
}

const LinearContainer *StandardNodeGadget::paddingRow() const
{
	return const_cast<StandardNodeGadget *>( this )->paddingRow();
}

IndividualContainer *StandardNodeGadget::iconContainer()
{
	return paddingRow()->getChild<IndividualContainer>( 0 );
}

const IndividualContainer *StandardNodeGadget::iconContainer() const
{
	return paddingRow()->getChild<IndividualContainer>( 0 );
}

IndividualContainer *StandardNodeGadget::contentsContainer()
{
	return paddingRow()->getChild<IndividualContainer>( 1 );
}

const IndividualContainer *StandardNodeGadget::contentsContainer() const
{
	return paddingRow()->getChild<IndividualContainer>( 1 );
}

void StandardNodeGadget::setContents( GadgetPtr contents )
{
	contentsContainer()->setChild( contents );
}

Gadget *StandardNodeGadget::getContents()
{
	return contentsContainer()->getChild();
}

const Gadget *StandardNodeGadget::getContents() const
{
	return contentsContainer()->getChild();
}

void StandardNodeGadget::setEdgeGadget( Edge edge, GadgetPtr gadget )
{
	if( m_auxiliary )
	{
		return;
	}

	GadgetPtr previous = getEdgeGadget( edge );
	if( previous == gadget )
	{
		return;
	}

	if( IECore::runTimeCast<Nodule>( gadget ) )
	{
		throw IECore::Exception( "End Gadget can not be a Nodule." );
	}

	LinearContainer *c = noduleContainer( edge );

	GadgetPtr spacer = boost::static_pointer_cast<Gadget>( c->children().back() );
	c->removeChild( spacer );
	if( previous )
	{
		c->removeChild( previous );
	}
	if( gadget )
	{
		c->addChild( gadget );
	}
	c->addChild( spacer );
}

Gadget *StandardNodeGadget::getEdgeGadget( Edge edge )
{
	if( m_auxiliary )
	{
		return nullptr;
	}

	LinearContainer *c = noduleContainer( edge );
	const size_t s = c->children().size();
	if( s != 4 )
	{
		return nullptr;
	}

	return c->getChild<Gadget>( s - 2 );
}

const Gadget *StandardNodeGadget::getEdgeGadget( Edge edge ) const
{
	if( m_auxiliary )
	{
		return nullptr;
	}

	const LinearContainer *c = noduleContainer( edge );
	return c->getChild<Gadget>( c->children().size() - 1 );
}

void StandardNodeGadget::setLabelsVisibleOnHover( bool labelsVisible )
{
	m_labelsVisibleOnHover = labelsVisible;
}

bool StandardNodeGadget::getLabelsVisibleOnHover() const
{
	return m_labelsVisibleOnHover;
}

void StandardNodeGadget::plugDirtied( const Gaffer::Plug *plug )
{
	updateNodeEnabled( plug );
	if( ErrorGadget *e = errorGadget( /* createIfMissing = */ false ) )
	{
		e->removeError( plug );
	}
}

void StandardNodeGadget::enter( Gadget *gadget )
{
	if( m_labelsVisibleOnHover )
	{
		for( StandardNodule::RecursiveIterator it( gadget  ); !it.done(); ++it )
		{
			(*it)->setLabelVisible( true );
		}
	}
}

void StandardNodeGadget::leave( Gadget *gadget )
{
	if( m_labelsVisibleOnHover )
	{
		for( StandardNodule::RecursiveIterator it( gadget  ); !it.done(); ++it )
		{
			(*it)->setLabelVisible( false );
		}
	}
}

bool StandardNodeGadget::dragEnter( GadgetPtr gadget, const DragDropEvent &event )
{
	// Accept the drag if there's something we can connect it to.
	if( closestDragDestination( event ) )
	{
		// Display the labels for all the compatible nodules so the
		// user can see their options.
		for( StandardNodule::RecursiveIterator it( this ); !it.done(); ++it )
		{
			(*it)->setLabelVisible( canConnect( event, it->get() ) );
		}
		return true;
	}

	return false;
}

bool StandardNodeGadget::dragMove( GadgetPtr gadget, const DragDropEvent &event )
{
	ConnectionCreator *closest = closestDragDestination( event );
	if( closest != m_dragDestination )
	{
		if( m_dragDestination )
		{
			m_dragDestination->setHighlighted( false );
		}
		m_dragDestination = closest;
		if( m_dragDestination )
		{
			if( ConnectionCreator *creator = IECore::runTimeCast<ConnectionCreator>( event.sourceGadget.get() ) )
			{
				V3f centre = V3f( 0 ) * m_dragDestination->fullTransform();
				centre = centre * creator->fullTransform().inverse();
				creator->updateDragEndPoint( centre, connectionTangent( m_dragDestination ) );
			}
			m_dragDestination->setHighlighted( true );
		}
	}
	return m_dragDestination;
}

bool StandardNodeGadget::dragLeave( GadgetPtr gadget, const DragDropEvent &event )
{
	if( !m_dragDestination )
	{
		return false;
	}

	if( m_dragDestination != event.destinationGadget )
	{
		m_dragDestination->setHighlighted( false );
		for( StandardNodule::RecursiveIterator it( this ); !it.done(); ++it )
		{
			(*it)->setLabelVisible( false );
		}
	}
	m_dragDestination = nullptr;

	return true;
}

bool StandardNodeGadget::drop( GadgetPtr gadget, const DragDropEvent &event )
{
	if( !m_dragDestination )
	{
		return false;
	}

	connect( event, m_dragDestination );

	m_dragDestination->setHighlighted( false );
	for( StandardNodule::RecursiveIterator it( this ); !it.done(); ++it )
	{
		(*it)->setLabelVisible( false );
	}
	m_dragDestination = nullptr;
	return true;
}

ConnectionCreator *StandardNodeGadget::closestDragDestination( const DragDropEvent &event ) const
{
	if( event.buttons != DragDropEvent::Left )
	{
		// See comments in StandardNodule::dragEnter()
		return nullptr;
	}

	ConnectionCreator *result = nullptr;
	float maxDist = Imath::limits<float>::max();

	for( ConnectionCreator::RecursiveIterator it( this ); !it.done(); it++ )
	{
		if( !(*it)->getVisible() )
		{
			it.prune();
			continue;
		}
		if( !canConnect( event, it->get() ) )
		{
			continue;
		}

		const Box3f bound = (*it)->transformedBound( this );
		if( bound.isEmpty() )
		{
			continue;
		}

		const V3f closestPoint = closestPointOnBox( event.line.p0, bound );
		const float dist = ( closestPoint - event.line.p0 ).length2();
		if( dist < maxDist )
		{
			result = it->get();
			maxDist = dist;
		}
	}

	return result;
}

void StandardNodeGadget::nodeMetadataChanged( IECore::InternedString key )
{
	if( key == g_colorKey )
	{
		if( updateUserColor() )
		{
			dirty( DirtyType::Render );
		}
	}
	else if( key == g_minWidthKey )
	{
		updateMinWidth();
	}
	else if( key == g_paddingKey )
	{
		updatePadding();
	}
	else if( key == g_iconKey || key == g_iconScaleKey )
	{
		updateIcon();
	}
	else if( key == g_shapeKey )
	{
		if( updateShape() )
		{
			dirty( DirtyType::Render );
		}
	}
}

bool StandardNodeGadget::updateUserColor()
{
	boost::optional<Color3f> c;
	if( IECore::ConstColor3fDataPtr d = Metadata::value<IECore::Color3fData>( node(), g_colorKey ) )
	{
		c = d->readable();
	}

	if( c == m_userColor )
	{
		return false;
	}

	m_userColor = c;
	return true;
}

void StandardNodeGadget::updateMinWidth()
{
	float minWidth = g_defaultMinWidth;
	if( IECore::ConstFloatDataPtr d = Metadata::value<IECore::FloatData>( node(), g_minWidthKey ) )
	{
		minWidth = d->readable();
	}

	LinearContainer *contentsColumn = getChild<Gadget>( 0 ) // column
		->getChild<Gadget>( 1 ) // row
		->getChild<LinearContainer>( 1 ) // contentsColumn
	;

	const Box3f size( V3f( 0 ), V3f( minWidth, 0, 0 ) );
	contentsColumn->getChild<SpacerGadget>( 0 )->setSize( size );
	contentsColumn->getChild<SpacerGadget>( 2 )->setSize( size );
}

void StandardNodeGadget::updatePadding()
{
	float padding = 1.0f;
	if( IECore::ConstFloatDataPtr d = Metadata::value<IECore::FloatData>( node(), g_paddingKey ) )
	{
		padding = d->readable();
	}

	paddingRow()->setPadding( Box3f( V3f( -padding ), V3f( padding ) ) );
}

void StandardNodeGadget::updateNodeEnabled( const Gaffer::Plug *dirtiedPlug )
{
	DependencyNode *dependencyNode = IECore::runTimeCast<DependencyNode>( node() );
	if( !dependencyNode )
	{
		return;
	}

	const Gaffer::BoolPlug *enabledPlug = dependencyNode->enabledPlug();
	if( !enabledPlug )
	{
		return;
	}

	if( dirtiedPlug && dirtiedPlug != enabledPlug )
	{
		return;
	}

	const ValuePlug *source = enabledPlug->source<ValuePlug>();
	bool enabled = true;
	if( source->direction() != Plug::Out || !IECore::runTimeCast<const ComputeNode>( source->node() ) )
	{
		// Only evaluate `enabledPlug` if it won't trigger a compute.
		// We don't want to hang the UI waiting, and we don't really
		// know what context to perform the compute in anyway.
		/// \todo We could consider doing this in the background, using
		/// an upstream traversal from the focus node to determine context.
		enabled = enabledPlug->getValue();
	}

	if( enabled == m_nodeEnabled )
	{
		return;
	}

	m_nodeEnabled = enabled;
	dirty( DirtyType::Render );
}

void StandardNodeGadget::updateIcon()
{
	float scale = 1.5f;
	if( IECore::ConstFloatDataPtr d = Metadata::value<IECore::FloatData>( node(), g_iconScaleKey ) )
	{
		scale = d->readable();
	}


	ImageGadgetPtr image;
	if( IECore::ConstStringDataPtr d = Metadata::value<IECore::StringData>( node(), g_iconKey ) )
	{
		try
		{
			image = new ImageGadget( d->readable() );
		}
		catch( const std::exception &e )
		{
			IECore::msg( IECore::Msg::Error, "StandardNodeGadget::updateIcon", e.what() );
		}
	}

	if( image )
	{
		image->setTransform( M44f().scale( V3f( scale ) / image->bound().size().y ) );
	}

	iconContainer()->setChild( image );
}

bool StandardNodeGadget::updateShape()
{
	bool oval = false;
	if( m_auxiliary )
	{
		oval = true;
	}
	else
	{
		if( IECore::ConstStringDataPtr s = Metadata::value<IECore::StringData>( node(), g_shapeKey ) )
		{
			oval = s->readable() == "oval";
		}
	}

	if( oval == m_oval )
	{
		return false;
	}
	m_oval = oval;
	static_cast<FocusGadget *>( m_focusGadget.get() )->setOval( oval );
	return true;
}

StandardNodeGadget::ErrorGadget *StandardNodeGadget::errorGadget( bool createIfMissing )
{
	if( ErrorGadget *result = getChild<ErrorGadget>( g_errorGadgetName ) )
	{
		return result;
	}

	if( !createIfMissing )
	{
		return nullptr;
	}

	ErrorGadgetPtr g = new ErrorGadget;
	setChild( g_errorGadgetName, g );
	return g.get();
}

void StandardNodeGadget::error( const Gaffer::Plug *plug, const Gaffer::Plug *source, const std::string &message )
{
	std::string header;
	if( source->node() == node() )
	{
		header = "Error on plug " + source->relativeName( node() );
	}
	else if( node()->isAncestorOf( source ) )
	{
		header = "Error on internal node " + source->node()->relativeName( node() );
	}
	else
	{
		header = "Error on upstream node " + source->node()->relativeName( source->ancestor<ScriptNode>() );
	}
	header = "# " + header + "\n\n";

	// We could be on any thread at this point, so we
	// use an idle callback to do the work of displaying the error
	// on the main thread. We _must_ use smart pointers for both
	// this and plug, because otherwise we have no guarantee that
	// they'll be alive later when the UI thread does its thing.
	ParallelAlgo::callOnUIThread( boost::bind( &StandardNodeGadget::displayError, StandardNodeGadgetPtr( this ), ConstPlugPtr( plug ), header + message ) );
}

void StandardNodeGadget::displayError( ConstPlugPtr plug, const std::string &message )
{
	// We need the const cast, because addError() needs non-const access to the plug
	// in order to be able to connect to its signals. The plug we were passed in
	// StandardNodeGadget::error() was const for a very good reason - we could be
	// on any thread so modifying the plug would be a big no-no. But now we're back
	// on the main thread, converting to non-const access is OK.
	errorGadget()->addError( boost::const_pointer_cast<Plug>( plug ), message );
}<|MERGE_RESOLUTION|>--- conflicted
+++ resolved
@@ -490,11 +490,7 @@
 
 NodeGadget::NodeGadgetTypeDescription<StandardNodeGadget> StandardNodeGadget::g_nodeGadgetTypeDescription( Gaffer::Node::staticTypeId() );
 
-<<<<<<< HEAD
-=======
-static const float g_borderWidth = 0.5f;
 static const float g_defaultMinWidth = 10.0f;
->>>>>>> fde2c1d0
 static IECore::InternedString g_minWidthKey( "nodeGadget:minWidth"  );
 static IECore::InternedString g_paddingKey( "nodeGadget:padding"  );
 static IECore::InternedString g_colorKey( "nodeGadget:color" );
@@ -527,65 +523,6 @@
 	// build our ui structure
 	////////////////////////////////////////////////////////
 
-<<<<<<< HEAD
-	float minWidth = 10.0f;
-	if( IECore::ConstFloatDataPtr d = Metadata::value<IECore::FloatData>( node.get(), g_minWidthKey ) )
-	{
-		minWidth = d->readable();
-	}
-=======
-	// four containers for nodules - one each for the top, bottom, left and right.
-	// these contain spacers at either end to prevent nodules being placed in
-	// the corners of the node gadget, and also to guarantee a minimim width for the
-	// vertical containers and a minimum height for the horizontal ones.
-
-	LinearContainerPtr topNoduleContainer = new LinearContainer( "topNoduleContainer", LinearContainer::X );
-	topNoduleContainer->addChild( new SpacerGadget( Box3f( V3f( 0 ), V3f( 2, 1, 0 ) ) ) );
-	topNoduleContainer->addChild( new NoduleLayout( node, "top" ) );
-	topNoduleContainer->addChild( new SpacerGadget( Box3f( V3f( 0 ), V3f( 2, 1, 0 ) ) ) );
-
-	LinearContainerPtr bottomNoduleContainer = new LinearContainer( "bottomNoduleContainer", LinearContainer::X );
-	bottomNoduleContainer->addChild( new SpacerGadget( Box3f( V3f( 0 ), V3f( 2, 1, 0 ) ) ) );
-	bottomNoduleContainer->addChild( new NoduleLayout( node, "bottom" ) );
-	bottomNoduleContainer->addChild( new SpacerGadget( Box3f( V3f( 0 ), V3f( 2, 1, 0 ) ) ) );
-
-	LinearContainerPtr leftNoduleContainer = new LinearContainer( "leftNoduleContainer", LinearContainer::Y, LinearContainer::Centre, 0.0f, LinearContainer::Decreasing );
-	leftNoduleContainer->addChild( new SpacerGadget( Box3f( V3f( 0 ), V3f( 1, 0.2, 0 ) ) ) );
-	leftNoduleContainer->addChild( new NoduleLayout( node, "left" ) );
-	leftNoduleContainer->addChild( new SpacerGadget( Box3f( V3f( 0 ), V3f( 1, 0.2, 0 ) ) ) );
-
-	LinearContainerPtr rightNoduleContainer = new LinearContainer( "rightNoduleContainer", LinearContainer::Y, LinearContainer::Centre, 0.0f, LinearContainer::Decreasing );
-	rightNoduleContainer->addChild( new SpacerGadget( Box3f( V3f( 0 ), V3f( 1, 0.2, 0 ) ) ) );
-	rightNoduleContainer->addChild( new NoduleLayout( node, "right" ) );
-	rightNoduleContainer->addChild( new SpacerGadget( Box3f( V3f( 0 ), V3f( 1, 0.2, 0 ) ) ) );
-
-	// column - this is our outermost structuring container
-
-	LinearContainerPtr column = new LinearContainer(
-		"column",
-		LinearContainer::Y,
-		LinearContainer::Centre,
-		0.0f,
-		LinearContainer::Decreasing
-	);
-
-	column->addChild( topNoduleContainer );
-
-	LinearContainerPtr row = new LinearContainer(
-		"row",
-		LinearContainer::X,
-		LinearContainer::Centre,
-		0.0f
-	);
-
-	column->addChild( row );
-
-	// central row - this holds our main contents, with the
-	// nodule containers surrounding it.
-
-	row->addChild( leftNoduleContainer );
->>>>>>> fde2c1d0
-
 	LinearContainerPtr contentsColumn = new LinearContainer(
 		"contentsColumn",
 		LinearContainer::Y,
@@ -928,21 +865,29 @@
 	return m_auxiliary ? nullptr : noduleContainer( edge )->getChild<NoduleLayout>( 1 );
 }
 
-LinearContainer *StandardNodeGadget::paddingRow()
+LinearContainer *StandardNodeGadget::contentsColumn()
 {
 	if( m_auxiliary )
 	{
-		return getChild<Gadget>( 1 ) // contentsColumn
-			->getChild<LinearContainer>( 1 );
+		return getChild<LinearContainer>( 1 );
 	}
 	else
 	{
 		return getChild<Gadget>( 1 ) // column
 			->getChild<Gadget>( 1 ) // row
-			->getChild<Gadget>( 1 ) // contentsColumn
 			->getChild<LinearContainer>( 1 )
 		;
 	}
+}
+
+const LinearContainer *StandardNodeGadget::contentsColumn() const
+{
+	return const_cast<StandardNodeGadget *>( this )->contentsColumn();
+}
+
+LinearContainer *StandardNodeGadget::paddingRow()
+{
+	return contentsColumn()->getChild<LinearContainer>( 1 );
 }
 
 const LinearContainer *StandardNodeGadget::paddingRow() const
@@ -1262,11 +1207,7 @@
 		minWidth = d->readable();
 	}
 
-	LinearContainer *contentsColumn = getChild<Gadget>( 0 ) // column
-		->getChild<Gadget>( 1 ) // row
-		->getChild<LinearContainer>( 1 ) // contentsColumn
-	;
-
+	Gadget *contentsColumn = this->contentsColumn();
 	const Box3f size( V3f( 0 ), V3f( minWidth, 0, 0 ) );
 	contentsColumn->getChild<SpacerGadget>( 0 )->setSize( size );
 	contentsColumn->getChild<SpacerGadget>( 2 )->setSize( size );
