//////////////////////////////////////////////////////////////////////////
//
//  Copyright (c) 2021, Alex Fuller. All rights reserved.
//
//  Redistribution and use in source and binary forms, with or without
//  modification, are permitted provided that the following conditions are
//  met:
//
//      * Redistributions of source code must retain the above
//        copyright notice, this list of conditions and the following
//        disclaimer.
//
//      * Redistributions in binary form must reproduce the above
//        copyright notice, this list of conditions and the following
//        disclaimer in the documentation and/or other materials provided with
//        the distribution.
//
//      * Neither the name of Alex Fuller nor the names of
//        any other contributors to this software may be used to endorse or
//        promote products derived from this software without specific prior
//        written permission.
//
//  THIS SOFTWARE IS PROVIDED BY THE COPYRIGHT HOLDERS AND CONTRIBUTORS "AS
//  IS" AND ANY EXPRESS OR IMPLIED WARRANTIES, INCLUDING, BUT NOT LIMITED TO,
//  THE IMPLIED WARRANTIES OF MERCHANTABILITY AND FITNESS FOR A PARTICULAR
//  PURPOSE ARE DISCLAIMED. IN NO EVENT SHALL THE COPYRIGHT OWNER OR
//  CONTRIBUTORS BE LIABLE FOR ANY DIRECT, INDIRECT, INCIDENTAL, SPECIAL,
//  EXEMPLARY, OR CONSEQUENTIAL DAMAGES (INCLUDING, BUT NOT LIMITED TO,
//  PROCUREMENT OF SUBSTITUTE GOODS OR SERVICES; LOSS OF USE, DATA, OR
//  PROFITS; OR BUSINESS INTERRUPTION) HOWEVER CAUSED AND ON ANY THEORY OF
//  LIABILITY, WHETHER IN CONTRACT, STRICT LIABILITY, OR TORT (INCLUDING
//  NEGLIGENCE OR OTHERWISE) ARISING IN ANY WAY OUT OF THE USE OF THIS
//  SOFTWARE, EVEN IF ADVISED OF THE POSSIBILITY OF SUCH DAMAGE.
//
//////////////////////////////////////////////////////////////////////////

#include "GafferScene/Private/IECoreScenePreview/Renderer.h"

#include "GafferCycles/IECoreCyclesPreview/CameraAlgo.h"
#include "GafferCycles/IECoreCyclesPreview/GeometryAlgo.h"
#include "GafferCycles/IECoreCyclesPreview/IECoreCycles.h"
#include "GafferCycles/IECoreCyclesPreview/ShaderNetworkAlgo.h"
#include "GafferCycles/IECoreCyclesPreview/SocketAlgo.h"

#include "IEDisplayOutputDriver.h"
#include "OIIOOutputDriver.h"

#include "IECoreScene/Camera.h"
#include "IECoreScene/CurvesPrimitive.h"
#include "IECoreScene/MeshPrimitive.h"
#include "IECoreScene/Shader.h"
#include "IECoreScene/SpherePrimitive.h"

#include "IECore/CompoundParameter.h"
#include "IECore/LRUCache.h"
#include "IECore/FileNameParameter.h"
#include "IECore/Interpolator.h"
#include "IECore/MessageHandler.h"
#include "IECore/ObjectVector.h"
#include "IECore/SearchPath.h"
#include "IECore/SimpleTypedData.h"
#include "IECore/StringAlgo.h"
#include "IECore/VectorTypedData.h"

#include "OpenEXR/OpenEXRConfig.h"
#if OPENEXR_VERSION_MAJOR < 3
#include "OpenEXR/ImathMatrixAlgo.h"
#else
#include "Imath/ImathMatrixAlgo.h"
#endif

#include "boost/algorithm/string.hpp"
#include "boost/algorithm/string/predicate.hpp"
#include "boost/container/flat_map.hpp"
#include "boost/optional.hpp"

#include "tbb/concurrent_unordered_map.h"
#include "tbb/concurrent_hash_map.h"
#include "tbb/concurrent_vector.h"

#include "fmt/format.h"

#include <tuple>
#include <unordered_map>

// Cycles
IECORE_PUSH_DEFAULT_VISIBILITY
#include "bvh/params.h"
#include "device/device.h"
#include "graph/node.h"
#include "graph/node_type.h"
#include "kernel/types.h"
#include "scene/background.h"
#include "session/buffers.h"
#include "scene/curves.h"
#include "scene/film.h"
#include "scene/geometry.h"
#include "scene/shader_graph.h"
#include "scene/hair.h"
#include "scene/integrator.h"
#include "scene/light.h"
#include "scene/mesh.h"
#include "scene/shader_nodes.h"
#include "scene/object.h"
#include "scene/osl.h"
#include "scene/scene.h"
#include "session/session.h"
#include "scene/volume.h"
#include "subd/dice.h"
#include "util/array.h"
#include "util/function.h"
#include "util/log.h"
#include "util/murmurhash.h"
#include "util/path.h"
#include "util/time.h"
#include "util/types.h"
#include "util/vector.h"
#include "util/version.h"
IECORE_POP_DEFAULT_VISIBILITY

using namespace std;
using namespace Imath;
using namespace IECore;
using namespace IECoreImage;
using namespace IECoreScene;
using namespace IECoreScenePreview;
using namespace IECoreCycles;

//////////////////////////////////////////////////////////////////////////
// Utilities
//////////////////////////////////////////////////////////////////////////

namespace
{

//typedef std::unique_ptr<ccl::Camera> CCameraPtr;
using CIntegratorPtr = std::unique_ptr<ccl::Integrator>;
using CBackgroundPtr = std::unique_ptr<ccl::Background>;
using CFilmPtr = std::unique_ptr<ccl::Film>;
using CLightPtr = std::unique_ptr<ccl::Light>;
using SharedCCameraPtr = std::shared_ptr<ccl::Camera>;
using SharedCObjectPtr = std::shared_ptr<ccl::Object>;
using SharedCLightPtr = std::shared_ptr<ccl::Light>;
using SharedCGeometryPtr = std::shared_ptr<ccl::Geometry>;
// Need to defer shader assignments to the scene lock
typedef std::pair<ccl::Node*, ccl::array<ccl::Node*>> ShaderAssignPair;
// Defer adding the created nodes to the scene lock
using NodesCreated = tbb::concurrent_vector<ccl::Node *>;
// Defer creation of volumes to the scene lock
typedef std::tuple<const IECoreVDB::VDBObject*, ccl::Volume*, int> VolumeConvert;

// The shared pointer never deletes, we leave that up to Cycles to do the final delete
using NodeDeleter = bool (*)( ccl::Node * );
bool nullNodeDeleter( ccl::Node *node )
{
	return false;
}

// Helper to swap the node to delete to the front of the vector, then pop off
template<typename T, typename U>
static void removeNodesInSet( const ccl::set<T *> &nodesSet, tbb::concurrent_vector<U> &nodesArray )
{
	size_t newSize = nodesArray.size();

	for (size_t i = 0; i < newSize; ++i)
	{
		U node = nodesArray[i];

		if( nodesSet.find( node.get() ) != nodesSet.end() )
		{
			std::swap(nodesArray[i], nodesArray[newSize - 1]);
			i -= 1;
			newSize -= 1;
		}
	}

	nodesArray.resize(newSize);
}

template<typename T>
T *reportedCast( const IECore::RunTimeTyped *v, const char *type, const IECore::InternedString &name )
{
	T *t = IECore::runTimeCast<T>( v );
	if( t )
	{
		return t;
	}

	IECore::msg( IECore::Msg::Warning, "IECoreCycles::Renderer",
		fmt::format(
			"Expected {} but got {} for {} \"{}\".",
			T::staticTypeName(), v->typeName(), type, name.c_str()
		)
	);
	return nullptr;
}

template<typename T>
const T *attribute( const IECore::InternedString &name, const IECore::CompoundObject *attributes, const T *defaultValue = nullptr )
{
	if( !attributes )
	{
		return defaultValue;
	}

	IECore::CompoundObject::ObjectMap::const_iterator it = attributes->members().find( name );
	if( it == attributes->members().end() )
	{
		return defaultValue;
	}

	if( auto r = reportedCast<const T>( it->second.get(), "attribute", name ) )
	{
		return r;
	}

	return defaultValue;
}

template<typename T>
T attributeValue( const IECore::InternedString &name, const IECore::CompoundObject *attributes, const T &defaultValue )
{
	using DataType = IECore::TypedData<T>;
	const DataType *data = attribute<DataType>( name, attributes );
	return data ? data->readable() : defaultValue;
}

template<typename T>
boost::optional<T> optionalAttribute( const IECore::InternedString &name, const IECore::CompoundObject *attributes )
{
	using DataType = IECore::TypedData<T>;
	const DataType *data = attribute<DataType>( name, attributes );
	return data ? data->readable() : boost::optional<T>();
}

template<typename T>
T parameter( const IECore::CompoundDataMap &parameters, const IECore::InternedString &name, const T &defaultValue )
{
	IECore::CompoundDataMap::const_iterator it = parameters.find( name );
	if( it == parameters.end() )
	{
		return defaultValue;
	}

	using DataType = IECore::TypedData<T>;
	if( const DataType *d = reportedCast<const DataType>( it->second.get(), "parameter", name ) )
	{
		return d->readable();
	}
	else
	{
		return defaultValue;
	}
}

#define OPTION(TYPE, CATEGORY, OPTIONNAME, OPTION) if( name == OPTIONNAME ) { \
	auto check = CATEGORY; \
	if( value == nullptr ) { \
		CATEGORY.OPTION = CATEGORY ## Default.OPTION; } \
	else if ( const IECore::TypedData<TYPE> *data = reportedCast<const IECore::TypedData<TYPE>>( value, "option", name ) ) { \
		CATEGORY.OPTION = data->readable(); } \
	if( m_rendering && check.modified( CATEGORY ) ) { \
		IECore::msg( IECore::Msg::Error, "CyclesRenderer::option", boost::format( "\"%s\" requires a manual render restart." ) % name ); } \
	return; }

void copySocketValues( const ccl::Node &from, ccl::Node &to, bool skipNodeSockets = false )
{
	for( const ccl::SocketType &socketType : to.type->inputs )
	{
		if( skipNodeSockets && socketType.type == ccl::SocketType::NODE )
		{
			continue;
		}
		to.copy_value(socketType, from, *from.type->find_input( socketType.name ) );
	}
}

} // namespace

//////////////////////////////////////////////////////////////////////////
// CyclesOutput
//////////////////////////////////////////////////////////////////////////

namespace
{

void updateCryptomatteMetadata( IECore::CompoundData *metadata, std::string &name, ccl::Scene *scene = nullptr )
{
	std::string identifier = ccl::string_printf( "%08x", ccl::util_murmur_hash3( name.c_str(), name.length(), 0 ) );
	std::string prefix = "cryptomatte/" + identifier.substr( 0, 7 ) + "/";
	metadata->member<IECore::StringData>( prefix + "name", false, true )->writable() = name;
	metadata->member<IECore::StringData>( prefix + "hash", false, true )->writable() = "MurmurHash3_32";
	metadata->member<IECore::StringData>( prefix + "conversion", false, true )->writable() = "uint32_to_float32";

	if( scene )
	{
		if( name == "cryptomatte_object" )
			metadata->member<IECore::StringData>( prefix + "manifest", false, true )->writable() = scene->object_manager->get_cryptomatte_objects( scene );
		else if( name == "cryptomatte_material" )
			metadata->member<IECore::StringData>( prefix + "manifest", false, true )->writable() = scene->shader_manager->get_cryptomatte_materials( scene );
		else if( name == "cryptomatte_asset" )
			metadata->member<IECore::StringData>( prefix + "manifest", false, true )->writable() = scene->object_manager->get_cryptomatte_assets( scene );
	}
}

class CyclesOutput : public IECore::RefCounted
{

	public :

		CyclesOutput( const IECore::InternedString &name, const IECoreScene::Output *output )
			: m_passType( ccl::PASS_NONE ), m_denoise( false ), m_interactive( false ), m_lightgroup( false )
		{
			m_parameters = output->parametersData()->copy();
			CompoundDataMap &p = m_parameters->writable();

			p["path"] = new StringData( output->getName() );
			p["driver"] = new StringData( output->getType() );

			m_interactive = output->getType() == "ieDisplay" ? true : false;
			m_denoise = parameter<bool>( output->parameters(), "denoise", false );
			m_viewport = parameter<string>( output->parameters(), "driverType", "" ) == "OutputBuffer::DisplayDriver" ? true : false;

			const ccl::NodeEnum &typeEnum = *ccl::Pass::get_type_enum();
			ccl::ustring passType;

			vector<string> tokens;
			IECore::StringAlgo::tokenize( output->getData(), ' ', tokens );
			if( tokens.size() == 1 )
			{
				if( tokens[0] == "rgb" || tokens[0] == "rgba" )
				{
					p["name"] = m_denoise ? new StringData( ccl::string_printf( "%s_denoised", tokens[0].c_str() ) ) : new StringData( tokens[0] );
					p["type"] = new StringData( "combined" );
					passType = "combined";
				}
				else
				{
					p["name"] = m_denoise ? new StringData( ccl::string_printf( "%s_denoised", tokens[0].c_str() ) ) : new StringData( tokens[0] );
					p["type"] = new StringData( tokens[0] );
					passType = tokens[0];
				}
				m_data = tokens[0];
			}
			else if( tokens.size() == 2 )
			{
				if( tokens[0] == "float" && tokens[1] == "Z" )
				{
					m_data = tokens[1];
					p["name"] = new StringData( tokens[1] );
					p["type"] = new StringData( "depth" );
					passType = "depth";
				}
				else if( tokens[0] == "uint" && tokens[1] == "id" )
				{
					m_data = tokens[1];
					p["name"] = new StringData( tokens[1] );
					p["type"] = new StringData( "object_id" );
					passType = "object_id";
				}
				else if( tokens[0] == "float" )
				{
					p["name"] = m_denoise ? new StringData( ccl::string_printf( "%s_denoised", tokens[1].c_str() ) ) : new StringData( tokens[1] );
					p["type"] = new StringData( "aov_value" );
					passType = "aov_value";
					m_data = tokens[1];
				}
				else if( tokens[0] == "color" )
				{
					p["name"] = m_denoise ? new StringData( ccl::string_printf( "%s_denoised", tokens[1].c_str() ) ) : new StringData( tokens[1] );
					p["type"] = new StringData( "aov_color" );
					passType = "aov_color";
					m_data = tokens[1];
				}
				else if( tokens[0] == "lg" )
				{
					p["name"] = m_denoise ? new StringData( ccl::string_printf( "%s_denoised", tokens[1].c_str() ) ) : new StringData( tokens[1] );
					p["type"] = new StringData( "lightgroup" );
					passType = "combined";
					m_data = tokens[1];
					m_lightgroup = true;
				}
				else if( tokens[0] == "cryptomatte" )
				{
					m_data = ccl::string_printf( "%s_%s", tokens[0].c_str(), tokens[1].c_str() );
					p["name"] = new StringData( m_data );
					p["type"] = new StringData( tokens[0] );
					passType = tokens[0];
				}
			}

			if( typeEnum.exists( passType ) )
			{
				m_passType = static_cast<ccl::PassType>( typeEnum[passType] );
			}
		}

		CompoundDataPtr m_parameters;
		ccl::PassType m_passType;
		std::string m_data;
		bool m_denoise;
		bool m_interactive;
		bool m_viewport;
		bool m_lightgroup;
};

IE_CORE_DECLAREPTR( CyclesOutput )

typedef std::map<IECore::InternedString, CyclesOutputPtr> OutputMap;

} // namespace

//////////////////////////////////////////////////////////////////////////
// CyclesShader
//////////////////////////////////////////////////////////////////////////

namespace
{

// Needs to be placed here as it's an attribute to be set at the shader level
IECore::InternedString g_doubleSidedAttributeName( "doubleSided" );
IECore::InternedString g_cyclesDisplacementShaderAttributeName( "cycles:displacement" );
IECore::InternedString g_shaderDisplacementMethodAttributeName( "cycles:shader:displacement_method" );

ccl::DisplacementMethod displacementMethodFromString( const string &name )
{
	if( name == "bump" )
	{
		return ccl::DisplacementMethod::DISPLACE_BUMP;
	}
	else if( name == "both" )
	{
		return ccl::DisplacementMethod::DISPLACE_BOTH;
	}
	return ccl::DisplacementMethod::DISPLACE_TRUE;
}

IECore::InternedString g_shaderEmissionSamplingMethodAttributeName( "cycles:shader:emission_sampling_method" );
IECore::ConstStringDataPtr g_shaderEmissionSamplingMethodAttributeDefault = new StringData( "auto" );
IECore::InternedString g_shaderUseTransparentShadowAttributeName( "cycles:shader:use_transparent_shadow" );
IECore::InternedString g_shaderHeterogeneousVolumeAttributeName( "cycles:shader:heterogeneous_volume" );
IECore::InternedString g_shaderVolumeSamplingMethodAttributeName( "cycles:shader:volume_sampling_method" );
IECore::ConstStringDataPtr g_shaderVolumeSamplingMethodAttributeDefault = new StringData( "multiple_importance" );
IECore::InternedString g_shaderVolumeInterpolationMethodAttributeName( "cycles:shader:volume_interpolation_method" );
IECore::ConstStringDataPtr g_shaderVolumeInterpolationMethodAttributeDefault = new StringData( "linear" );
IECore::InternedString g_shaderVolumeStepRateAttributeName( "cycles:shader:volume_step_rate" );

class CyclesShader : public IECore::RefCounted
{

	public :

		// Default shader
		CyclesShader( ccl::Scene *scene )
			:	m_shader( ShaderNetworkAlgo::createDefaultShader() ),
				m_hash( IECore::MurmurHash() )
		{
			m_shader->set_owner( scene );
		}

		CyclesShader(
			const IECoreScene::ShaderNetwork *surfaceShader,
			const IECoreScene::ShaderNetwork *displacementShader,
			const IECoreScene::ShaderNetwork *volumeShader,
			ccl::Scene *scene,
			const std::string &name,
			const IECore::MurmurHash &h,
			const bool singleSided,
			ccl::DisplacementMethod displacementMethod,
			vector<const IECoreScene::ShaderNetwork *> &aovShaders
		)
			:	m_hash( h )
		{
			ccl::ShaderGraph *graph = ShaderNetworkAlgo::convertGraph( surfaceShader, displacementShader, volumeShader, scene->shader_manager, name );
			if( surfaceShader && singleSided )
			{
				ShaderNetworkAlgo::setSingleSided( graph );
			}

			for( const IECoreScene::ShaderNetwork *aovShader : aovShaders )
			{
				ShaderNetworkAlgo::convertAOV( aovShader, graph, scene->shader_manager, name );
			}

			m_shader = new ccl::Shader();
			if( surfaceShader )
			{
				string shaderName( name + surfaceShader->getOutput().shader.string() );
				m_shader->name = ccl::ustring( shaderName.c_str() );
			}
			else
			{
				string shaderName( name + volumeShader->getOutput().shader.string() );
				m_shader->name = ccl::ustring( shaderName.c_str() );
			}
			m_shader->set_displacement_method( displacementMethod );
			m_shader->set_owner( scene );
			m_shader->set_graph( graph );
			m_shader->tag_update( scene );
		}

		~CyclesShader() override
		{
			// Cycles will delete the shader
		}

		void hash( IECore::MurmurHash &h ) const
		{
			h.append( m_hash );
		}

		ccl::Shader *shader() const
		{
			return m_shader;
		}

		void nodesCreated( NodesCreated &nodes )
		{
			// Only get the first instance
			if( this->refCount() == 2 )
			{
				nodes.push_back( m_shader );
			}
		}

	private :

		ccl::Shader *m_shader;
		const IECore::MurmurHash m_hash;

};

IE_CORE_DECLAREPTR( CyclesShader )

//////////////////////////////////////////////////////////////////////////
// ShaderCache
//////////////////////////////////////////////////////////////////////////

class ShaderCache : public IECore::RefCounted
{

	public :

		ShaderCache( ccl::Scene *scene )
			: m_scene( scene )
		{
			m_numDefaultShaders = m_scene->shaders.size();
			m_defaultSurface = new CyclesShader( m_scene );
		}

		~ShaderCache() override
		{
		}

		void update( ccl::Scene *scene, NodesCreated &shaders )
		{
			m_scene = scene;
			updateShaders( shaders );
		}

		CyclesShaderPtr get( const IECoreScene::ShaderNetwork *surfaceShader )
		{
			IECore::MurmurHash h = IECore::MurmurHash();
			return get( surfaceShader, nullptr, nullptr, nullptr, h );
		}

		// Can be called concurrently with other get() calls.
		CyclesShaderPtr get(
			const IECoreScene::ShaderNetwork *surfaceShader,
			const IECoreScene::ShaderNetwork *displacementShader,
			const IECoreScene::ShaderNetwork *volumeShader,
			const IECore::CompoundObject *attributes,
			IECore::MurmurHash &h
		)
		{
			IECore::MurmurHash hSubst;
			IECore::MurmurHash hSubstDisp;
			IECore::MurmurHash hSubstVol;
			vector<IECore::MurmurHash> hSubstAovs;
			vector<const IECoreScene::ShaderNetwork*> aovShaders;

			// Surface hash

			const bool singleSided = !attributeValue<bool>( g_doubleSidedAttributeName, attributes, true );

			if( surfaceShader )
			{
				h.append( surfaceShader->Object::hash() );
				h.append( singleSided );
				if( attributes )
				{
					surfaceShader->hashSubstitutions( attributes, hSubst );
					h.append( hSubst );
				}
			}

			// Displacement hash

			ccl::DisplacementMethod displacementMethod = ccl::DisplacementMethod::DISPLACE_BUMP;
			if( displacementShader )
			{
				displacementShader->hash( h );
				if( attributes )
				{
					displacementShader->hashSubstitutions( attributes, hSubstDisp );
					h.append( hSubstDisp );
				}
				// Only look up the displacement shader attribute when we have a displacement shader,
				// so that differences in the attribute don't needlessly change our hash when they're
				// not relevant to the final shader.
				displacementMethod = displacementMethodFromString(
					attributeValue<string>( g_shaderDisplacementMethodAttributeName, attributes, "bump" )
				);
				h.append( displacementMethod );
			}

			// Volume hash
			if( volumeShader )
			{
				IECore::MurmurHash volh = volumeShader->Object::hash();
				if( attributes )
				{
					volumeShader->hashSubstitutions( attributes, hSubstVol );
					volh.append( hSubstVol );
				}
				h.append( volh );
			}

			// AOV hash
			if( attributes && ( surfaceShader || volumeShader ) )
			{
				for( const auto &member : attributes->members() )
				{
					if( boost::starts_with( member.first.string(), "cycles:aov:" ) )
					{
						const IECoreScene::ShaderNetwork *aovShader = runTimeCast<IECoreScene::ShaderNetwork>( member.second.get() );
						if( aovShader )
						{
							IECore::MurmurHash aovh = aovShader->Object::hash();
							IECore::MurmurHash hSubstAov;
							aovShader->hashSubstitutions( attributes, hSubstAov );
							aovh.append( hSubstAov );
							h.append( aovh );
							hSubstAovs.push_back( hSubstAov );
							aovShaders.push_back( aovShader );
						}
					}
				}
			}

			Cache::const_accessor readAccessor;
			if( m_cache.find( readAccessor, h ) )
			{
				return readAccessor->second;
			}

			Cache::accessor writeAccessor;
			if( m_cache.insert( writeAccessor, h) )
			{
				const std::string namePrefix = "shader:" + writeAccessor->first.toString() + ":";

				if( surfaceShader || volumeShader )
				{
					// Substitute surface (if needed)
					IECoreScene::ShaderNetworkPtr substitutedSurfaceShader;
					if( surfaceShader && hSubst != IECore::MurmurHash() )
					{
						substitutedSurfaceShader = surfaceShader->copy();
						substitutedSurfaceShader->applySubstitutions( attributes );
						surfaceShader = substitutedSurfaceShader.get();
					}
					// Substitute displacement (if needed)
					IECoreScene::ShaderNetworkPtr substitutedDisplacementShader;
					if( displacementShader && hSubstDisp != IECore::MurmurHash() )
					{
						substitutedDisplacementShader = displacementShader->copy();
						substitutedDisplacementShader->applySubstitutions( attributes );
						displacementShader = substitutedDisplacementShader.get();
					}
					// Substitute volume (if needed)
					IECoreScene::ShaderNetworkPtr substitutedVolumeShader;
					if( volumeShader && hSubstVol != IECore::MurmurHash() )
					{
						substitutedVolumeShader = volumeShader->copy();
						substitutedVolumeShader->applySubstitutions( attributes );
						volumeShader = substitutedVolumeShader.get();
					}
					// Get all the possible AOV shaders
					vector<IECoreScene::ShaderNetworkPtr> substitutedAOVShaders;
					for( size_t i = 0; i < hSubstAovs.size(); ++i )
					{
						if( hSubstAovs[i] != IECore::MurmurHash() )
						{
							substitutedAOVShaders.push_back( aovShaders[i]->copy() );
							substitutedAOVShaders.back()->applySubstitutions( attributes );
							aovShaders[i] = substitutedAOVShaders.back().get();
						}
					}

					writeAccessor->second = new CyclesShader( surfaceShader, displacementShader, volumeShader, m_scene, namePrefix, h, singleSided, displacementMethod, aovShaders );
				}
			}

			return writeAccessor->second;
		}

		CyclesShaderPtr defaultSurface()
		{
			return m_defaultSurface;
		}

		// Must not be called concurrently with anything.
		void clearUnused()
		{
			// TODO: Cycles currently doesn't delete unused shaders anyways and it's problematic
			// to delete them in a live render, so we just retain all shaders created, Cycles
			// will delete them all once the session is finished.
			return;
		}

		// Must not be called concurrently with anything.
		void nodesCreated( NodesCreated &nodes )
		{
			nodes.push_back( m_defaultSurface->shader() );
			for( Cache::const_iterator it = m_cache.begin(), eIt = m_cache.end(); it != eIt; ++it )
			{
				if( it->second->shader() )
				{
					nodes.push_back( it->second->shader() );
				}
			}
		}

		void addShaderAssignment( ShaderAssignPair shaderAssign )
		{
			m_shaderAssignPairs.push_back( shaderAssign );
		}

		bool hasOSLShader()
		{
			for( Cache::iterator i = m_cache.begin(); i != m_cache.end(); ++i )
			{
				if( IECoreCycles::ShaderNetworkAlgo::hasOSL( i->second->shader() ) )
					return true;
			}
			return false;
		}

		uint32_t numDefaultShaders()
		{
			return m_numDefaultShaders;
		}

	private :

		void updateShaders( NodesCreated &nodes )
		{
			// We need to update all of these, it seems as though being fine-grained causes
			// graphical glitches unfortunately.
			if( m_shaderAssignPairs.size() )
			{
				m_scene->light_manager->tag_update( m_scene, ccl::LightManager::UPDATE_ALL );
				m_scene->geometry_manager->tag_update( m_scene, ccl::GeometryManager::UPDATE_ALL );
			}
			// Do the shader assignment here
			for( ShaderAssignPair shaderAssignPair : m_shaderAssignPairs )
			{
				if( shaderAssignPair.first->is_a( ccl::Geometry::get_node_base_type() ) )
				{
					for( ccl::Node *node : shaderAssignPair.second )
					{
						ccl::Shader *shader = static_cast<ccl::Shader *>( node );
						shader->tag_used( m_scene );
					}
					ccl::Geometry *geo = static_cast<ccl::Geometry*>( shaderAssignPair.first );
					geo->set_used_shaders( shaderAssignPair.second );
				}
				else if( shaderAssignPair.first->is_a( ccl::Light::get_node_type() ) )
				{
					ccl::Light *light = static_cast<ccl::Light*>( shaderAssignPair.first );
					if( shaderAssignPair.second[0] )
					{
						ccl::Shader *shader = static_cast<ccl::Shader *>( shaderAssignPair.second[0] );
						shader->tag_used( m_scene );
						light->set_shader( shader );
					}
					else
					{
						light->set_shader( m_scene->default_light );
					}
				}
			}
			m_shaderAssignPairs.clear();

			// TODO: Optimise
			for( ccl::Light *light : m_scene->lights )
			{
				if( light->get_light_type() == ccl::LIGHT_BACKGROUND )
				{
					// Set environment map rotation
					Imath::M44f transform =  SocketAlgo::getTransform( light->get_tfm() );
					Imath::Eulerf euler( transform, Imath::Eulerf::Order::XZY );

					for( ccl::ShaderNode *node : light->get_shader()->graph->nodes )
					{
						if ( node->type == ccl::EnvironmentTextureNode::node_type )
						{
							ccl::EnvironmentTextureNode *env = (ccl::EnvironmentTextureNode *)node;
							env->tex_mapping.rotation = ccl::make_float3( -euler.x, -euler.y, -euler.z );
							light->get_shader()->tag_update( m_scene );
							break;
						}
					}
				}
			}

			ccl::vector<ccl::Shader *> &shaders = m_scene->shaders;
			if( nodes.size() + m_numDefaultShaders > shaders.size() )
			{
				shaders.resize( m_numDefaultShaders );
				for( ccl::Node *node : nodes )
				{
					ccl::Shader *shader = static_cast<ccl::Shader *>( node );
					shaders.push_back( shader );
				}
				m_scene->shader_manager->tag_update( m_scene, ccl::ShaderManager::SHADER_ADDED );
				// TODO: Optimise
				m_scene->background->tag_update( m_scene );
			}
			nodes.clear();
		}

		ccl::Scene *m_scene;
		int m_numDefaultShaders;
		typedef tbb::concurrent_hash_map<IECore::MurmurHash, CyclesShaderPtr> Cache;
		Cache m_cache;
		CyclesShaderPtr m_defaultSurface;
		// Need to assign shaders in a deferred manner
		using ShaderAssignVector = tbb::concurrent_vector<ShaderAssignPair>;
		ShaderAssignVector m_shaderAssignPairs;

};

IE_CORE_DECLAREPTR( ShaderCache )

} // namespace

//////////////////////////////////////////////////////////////////////////
// CyclesAttributes
//////////////////////////////////////////////////////////////////////////

namespace
{

// Standard Attributes
IECore::InternedString g_visibilityAttributeName( "visibility" );
IECore::InternedString g_transformBlurAttributeName( "transformBlur" );
IECore::InternedString g_transformBlurSegmentsAttributeName( "transformBlurSegments" );
IECore::InternedString g_deformationBlurAttributeName( "deformationBlur" );
IECore::InternedString g_deformationBlurSegmentsAttributeName( "deformationBlurSegments" );
IECore::InternedString g_displayColorAttributeName( "render:displayColor" );
// Cycles Attributes
IECore::InternedString g_cclVisibilityAttributeName( "cycles:visibility" );
IECore::InternedString g_useHoldoutAttributeName( "cycles:use_holdout" );
IECore::InternedString g_isShadowCatcherAttributeName( "cycles:is_shadow_catcher" );
IECore::InternedString g_shadowTerminatorShadingOffsetAttributeName( "cycles:shadow_terminator_shading_offset" );
IECore::InternedString g_shadowTerminatorGeometryOffsetAttributeName( "cycles:shadow_terminator_geometry_offset" );
IECore::InternedString g_maxLevelAttributeName( "cycles:max_level" );
IECore::InternedString g_dicingRateAttributeName( "cycles:dicing_rate" );
// Cycles Light
IECore::InternedString g_lightAttributeName( "cycles:light" );
IECore::InternedString g_muteLightAttributeName( "light:mute" );
// Dupli
IECore::InternedString g_dupliGeneratedAttributeName( "cycles:dupli_generated" );
IECore::InternedString g_dupliUVAttributeName( "cycles:dupli_uv" );
// Shader Assignment
IECore::InternedString g_cyclesSurfaceShaderAttributeName( "cycles:surface" );
IECore::InternedString g_oslSurfaceShaderAttributeName( "osl:surface" );
IECore::InternedString g_oslShaderAttributeName( "osl:shader" );
IECore::InternedString g_cyclesVolumeShaderAttributeName( "cycles:volume" );
// Ray visibility
IECore::InternedString g_cameraVisibilityAttributeName( "cycles:visibility:camera" );
IECore::InternedString g_diffuseVisibilityAttributeName( "cycles:visibility:diffuse" );
IECore::InternedString g_glossyVisibilityAttributeName( "cycles:visibility:glossy" );
IECore::InternedString g_transmissionVisibilityAttributeName( "cycles:visibility:transmission" );
IECore::InternedString g_shadowVisibilityAttributeName( "cycles:visibility:shadow" );
IECore::InternedString g_scatterVisibilityAttributeName( "cycles:visibility:scatter" );
// Caustics
IECore::InternedString g_isCausticsCasterAttributeName( "cycles:is_caustics_caster" );
IECore::InternedString g_isCausticsReceiverAttributeName( "cycles:is_caustics_receiver" );

// Cryptomatte asset
IECore::InternedString g_cryptomatteAssetAttributeName( "cycles:asset_name" );

// Light-group
IECore::InternedString g_lightGroupAttributeName( "cycles:lightgroup" );

// Volume
IECore::InternedString g_volumeClippingAttributeName( "cycles:volume_clipping" );
IECore::InternedString g_volumeStepSizeAttributeName( "cycles:volume_step_size" );
IECore::InternedString g_volumeObjectSpaceAttributeName( "cycles:volume_object_space" );
IECore::InternedString g_volumeVelocityScaleAttributeName( "cycles:volume_velocity_scale");
IECore::InternedString g_volumePrecisionAttributeName( "cycles:volume_precision" );

std::array<IECore::InternedString, 2> g_volumePrecisionEnumNames = { {
	"full",
	"half",
} };
int nameToVolumePrecisionEnum( const IECore::InternedString &name )
{
#define MAP_NAME(enumName, enum) if(name == enumName) return enum;
	MAP_NAME(g_volumePrecisionEnumNames[0], 0);
	MAP_NAME(g_volumePrecisionEnumNames[1], 16);
#undef MAP_NAME

	return 0;
}

const char *customAttributeName( const std::string &attributeName, bool &hasPrecedence )
{
	if( boost::starts_with( attributeName, "user:" ) )
	{
		hasPrecedence = false;
		return attributeName.c_str();
	}
	else if( boost::starts_with( attributeName, "render:" ) )
	{
		hasPrecedence = true;
		return attributeName.c_str() + 7;
	}

	// Not a custom attribute
	return nullptr;
}

class CyclesAttributes : public IECoreScenePreview::Renderer::AttributesInterface
{

	public :

		CyclesAttributes( const IECore::CompoundObject *attributes, ShaderCache *shaderCache )
			:	m_shaderHash( IECore::MurmurHash() ),
				m_visibility( ~0 ),
				m_useHoldout( false ),
				m_isShadowCatcher( false ),
				m_shadowTerminatorShadingOffset( 0.0f ),
				m_shadowTerminatorGeometryOffset( 0.0f ),
				m_maxLevel( 1 ),
				m_dicingRate( 1.0f ),
				m_color( Color3f( 1.0f ) ),
				m_dupliGenerated( V3f( 0.0f ) ),
				m_dupliUV( V2f( 0.0f) ),
				m_volume( attributes ),
				m_shaderAttributes( attributes ),
				m_assetName( "" ),
				m_lightGroup( "" ),
				m_isCausticsCaster( false ),
				m_isCausticsReceiver( false ),
				m_shaderCache( shaderCache )
		{
			updateVisibility( g_cameraVisibilityAttributeName,       (int)ccl::PATH_RAY_CAMERA,         attributes );
			updateVisibility( g_diffuseVisibilityAttributeName,      (int)ccl::PATH_RAY_DIFFUSE,        attributes );
			updateVisibility( g_glossyVisibilityAttributeName,       (int)ccl::PATH_RAY_GLOSSY,         attributes );
			updateVisibility( g_transmissionVisibilityAttributeName, (int)ccl::PATH_RAY_TRANSMIT,       attributes );
			updateVisibility( g_shadowVisibilityAttributeName,       (int)ccl::PATH_RAY_SHADOW,         attributes );
			updateVisibility( g_scatterVisibilityAttributeName,      (int)ccl::PATH_RAY_VOLUME_SCATTER, attributes );

			m_useHoldout = attributeValue<bool>( g_useHoldoutAttributeName, attributes, m_useHoldout );
			m_isShadowCatcher = attributeValue<bool>( g_isShadowCatcherAttributeName, attributes, m_isShadowCatcher );
			m_shadowTerminatorShadingOffset = attributeValue<float>( g_shadowTerminatorShadingOffsetAttributeName, attributes, m_shadowTerminatorShadingOffset );
			m_shadowTerminatorGeometryOffset = attributeValue<float>( g_shadowTerminatorGeometryOffsetAttributeName, attributes, m_shadowTerminatorGeometryOffset );
			m_maxLevel = attributeValue<int>( g_maxLevelAttributeName, attributes, m_maxLevel );
			m_dicingRate = attributeValue<float>( g_dicingRateAttributeName, attributes, m_dicingRate );
			m_color = attributeValue<Color3f>( g_displayColorAttributeName, attributes, m_color );
			m_dupliGenerated = attributeValue<V3f>( g_dupliGeneratedAttributeName, attributes, m_dupliGenerated );
			m_dupliUV = attributeValue<V2f>( g_dupliUVAttributeName, attributes, m_dupliUV );
			m_lightGroup = attributeValue<std::string>( g_lightGroupAttributeName, attributes, m_lightGroup );
			m_assetName = attributeValue<std::string>( g_cryptomatteAssetAttributeName, attributes, m_assetName );
			m_isCausticsCaster = attributeValue<bool>( g_isCausticsCasterAttributeName, attributes, m_isCausticsCaster );
			m_isCausticsReceiver = attributeValue<bool>( g_isCausticsReceiverAttributeName, attributes, m_isCausticsReceiver );

			// Surface shader
			const IECoreScene::ShaderNetwork *surfaceShaderAttribute = attribute<IECoreScene::ShaderNetwork>( g_cyclesSurfaceShaderAttributeName, attributes );
			surfaceShaderAttribute = surfaceShaderAttribute ? surfaceShaderAttribute : attribute<IECoreScene::ShaderNetwork>( g_oslSurfaceShaderAttributeName, attributes );
			surfaceShaderAttribute = surfaceShaderAttribute ? surfaceShaderAttribute : attribute<IECoreScene::ShaderNetwork>( g_oslShaderAttributeName, attributes );
			const IECoreScene::ShaderNetwork *displacementShaderAttribute = attribute<IECoreScene::ShaderNetwork>( g_cyclesDisplacementShaderAttributeName, attributes );
			const IECoreScene::ShaderNetwork *volumeShaderAttribute = attribute<IECoreScene::ShaderNetwork>( g_cyclesVolumeShaderAttributeName, attributes );
			if( surfaceShaderAttribute || volumeShaderAttribute )
			{
				// Hash shader attributes first
				m_shaderAttributes.hash( m_shaderHash, attributes );
				// Create the shader
				m_shader = m_shaderCache->get( surfaceShaderAttribute, displacementShaderAttribute, volumeShaderAttribute, attributes, m_shaderHash );
				// Then apply the shader attributes
				m_shaderAttributes.apply( m_shader->shader() );
			}
			else
			{
				// Revert back to the default surface
				m_shader = m_shaderCache->defaultSurface();
			}

			// Light shader

			m_muteLight = attributeValue<bool>( g_muteLightAttributeName, attributes, false );
			m_lightAttribute = attribute<IECoreScene::ShaderNetwork>( g_lightAttributeName, attributes );
			if( m_lightAttribute )
			{
				ShaderNetworkPtr lightShader = ShaderNetworkAlgo::convertLightShader( m_lightAttribute.get() );
				IECore::MurmurHash h;
				m_lightShader = m_shaderCache->get( lightShader.get(), nullptr, nullptr, attributes, h );
			}

			// Custom attributes

			using CustomAttributesMap = boost::container::flat_map<InternedString, IECore::ConstDataPtr>;
			CustomAttributesMap customMap;

			for( IECore::CompoundObject::ObjectMap::const_iterator it = attributes->members().begin(), eIt = attributes->members().end(); it != eIt; ++it )
			{
				bool hasPrecedence = false;
				if( const char *name = customAttributeName( it->first.string(), hasPrecedence ) )
				{
					if( const IECore::Data *data = IECore::runTimeCast<const IECore::Data>( it->second.get() ) )
					{
						auto inserted = customMap.insert( CustomAttributesMap::value_type( name, nullptr ) );
						if( hasPrecedence || inserted.second )
						{
							inserted.first->second = data;
						}
					}
				}
			}

			for( const auto &attr : customMap )
			{
				ccl::ParamValue paramValue = SocketAlgo::setParamValue( attr.first, attr.second.get() );
				if( paramValue.data() )
				{
					m_custom.push_back( paramValue );
				}
				else
				{
					msg(
						Msg::Warning, "IECoreCycles::Renderer",
						fmt::format(
							"Custom attribute \"{}\" has unsupported type \"{}\".",
							attr.first.string(), attr.second->typeName()
						)
					);
				}
			}
		}

		bool applyObject( ccl::Object *object, const CyclesAttributes *previousAttributes ) const
		{
			// Re-issue a new object if displacement or subdivision has changed
			if( previousAttributes )
			{
				if( previousAttributes->m_shader && m_shader )
				{
					ccl::Shader *shader = m_shader->shader();
					ccl::Shader *prevShader = previousAttributes->m_shader->shader();
					if( prevShader->has_displacement && prevShader->get_displacement_method() != ccl::DISPLACE_BUMP )
					{
						const char *oldHash = (prevShader->graph) ? prevShader->graph->displacement_hash.c_str() : "";
						const char *newHash = (shader->graph) ? shader->graph->displacement_hash.c_str() : "";

						if( strcmp( oldHash, newHash ) != 0 )
						{
							//m_shader->need_update_uvs = true;
							//m_shader->need_update_attribute = true;
							shader->need_update_displacement = true;
							// Returning false will make Gaffer re-issue a fresh mesh
							return false;
						}
						else
						{
							// In Blender a shader->set_graph(graph); is called which handles the hashing similar to the code above. In GafferCycles
							// we re-create a fresh shader which is easier to manage, however it misses this call to set need_update_mesh to false.
							// We set false here, but we also need to make sure all the attribute requests are the same to prevent the flag to be set
							// to true in another place of the code inside of Cycles. If we have made it this far in this area, we are just updating
							// the same shader so this should be safe.
							shader->attributes = prevShader->attributes;
							//m_shader->need_update_uvs = false;
							//m_shader->need_update_attribute = false;
							shader->need_update_displacement = false;
						}
					}
				}

				if( object->get_geometry() )
				{
					if( object->get_geometry()->is_mesh() )
					{
						ccl::Mesh *mesh = (ccl::Mesh*)object->get_geometry();
						if( mesh->get_subd_params() )
						{
							if( ( previousAttributes->m_maxLevel != m_maxLevel ) || ( previousAttributes->m_dicingRate != m_dicingRate ) )
							{
								// Get a new mesh
								return false;
							}
						}
					}
					else if( object->get_geometry()->is_volume() )
					{
						if( m_volume.clipping || previousAttributes->m_volume.clipping )
						{
							if( m_volume.clipping.get() != previousAttributes->m_volume.clipping.get() )
							{
								return false;
							}
						}
						if( m_volume.stepSize || previousAttributes->m_volume.stepSize )
						{
							if( m_volume.stepSize.get() != previousAttributes->m_volume.stepSize.get() )
							{
								return false;
							}
						}
						if( m_volume.objectSpace || previousAttributes->m_volume.objectSpace )
						{
							if( m_volume.objectSpace.get() != previousAttributes->m_volume.objectSpace.get() )
							{
								return false;
							}
						}
						if( m_volume.velocityScale || previousAttributes->m_volume.velocityScale )
						{
							if( m_volume.velocityScale.get() != previousAttributes->m_volume.velocityScale.get() )
							{
								return false;
							}
						}
						if( m_volume.precision || previousAttributes->m_volume.precision )
						{
							if( m_volume.precision.get() != previousAttributes->m_volume.precision.get() )
							{
								return false;
							}
						}
					}
				}
			}

			object->set_visibility( m_visibility );
			object->set_use_holdout( m_useHoldout );
			object->set_is_shadow_catcher( m_isShadowCatcher );
			object->set_shadow_terminator_shading_offset( m_shadowTerminatorShadingOffset );
			object->set_shadow_terminator_geometry_offset( m_shadowTerminatorGeometryOffset );
			object->set_color( SocketAlgo::setColor( m_color ) );
			object->set_dupli_generated( SocketAlgo::setVector( m_dupliGenerated ) );
			object->set_dupli_uv( SocketAlgo::setVector( m_dupliUV ) );
			object->set_asset_name( ccl::ustring( m_assetName.c_str() ) );
			object->set_is_caustics_caster( m_isCausticsCaster );
			object->set_is_caustics_receiver( m_isCausticsReceiver );

			if( object->get_geometry() )
			{
				ccl::Mesh *mesh = nullptr;
				if( object->get_geometry()->geometry_type == ccl::Geometry::MESH )
					mesh = (ccl::Mesh*)object->get_geometry();

				if( mesh )
				{
					if( mesh->get_subd_params() )
					{
						mesh->set_subd_dicing_rate( m_dicingRate );
						mesh->set_subd_max_level( m_maxLevel );
					}
				}

				if( m_shader->shader() )
				{
					ShaderAssignPair pair = ShaderAssignPair( object->get_geometry(), ccl::array<ccl::Node*>() );
					pair.second.push_back_slow( m_shader->shader() );
					m_shaderCache->addShaderAssignment( pair );
				}
			}

			m_volume.apply( object );

			object->set_lightgroup( ccl::ustring( m_lightGroup.c_str() ) );

			// Custom attributes.
			object->attributes = m_custom;

			return true;
		}

		bool applyLight( ccl::Light *light, const CyclesAttributes *previousAttributes ) const
		{
			if( m_lightAttribute )
			{
				ShaderNetworkAlgo::convertLight( m_lightAttribute.get(), light );
				ShaderAssignPair pair = ShaderAssignPair( light, ccl::array<ccl::Node*>() );
				pair.second.push_back_slow( m_lightShader->shader() );
				m_shaderCache->addShaderAssignment( pair );

				light->set_is_enabled( !m_muteLight );
			}
			else
			{
				// No `cycles:light` shader assignment. Most likely a light
				// intended for another renderer, so we turn off the Cycles
				// light.
				light->set_is_enabled( false );
			}

			if( !light->get_is_enabled() )
			{
				// Alas, `ccl::LightManager::test_enabled_lights()` will
				// re-enable the light unless we also set its strength to zero.
				light->set_strength( ccl::zero_float3() );
			}

			return true;
		}

		// Generates a signature for the work done by applyGeometry.
		/// \todo This description is inaccurate. There used to be a method called `applyGeometry()`,
		/// but it was removed. We didn't remove `hashGeometry()` at the same time because it hashes
		/// things that were never used by `applyGeometry()` in the first place. Figure out why there
		/// was this mismatch, and if this function is really needed or not.
		void hashGeometry( const IECore::Object *object, IECore::MurmurHash &h ) const
		{
			// Currently Cycles can only have a shader assigned uniquely and not instanced...
			//h.append( m_shaderHash );
			const IECore::TypeId objectType = object->typeId();
			switch( (int)objectType )
			{
				case IECoreScene::MeshPrimitiveTypeId :
					if( static_cast<const IECoreScene::MeshPrimitive *>( object )->interpolation() == "catmullClark" )
					{
						h.append( m_dicingRate );
						h.append( m_maxLevel );
					}
					break;
				case IECoreVDB::VDBObjectTypeId :
					m_volume.hash( h );
					break;
				default :
					// No geometry attributes for this type.
					break;
			}
		}

		// Returns true if the given geometry can be instanced.
		bool canInstanceGeometry( const IECore::Object *object ) const
		{
			if( !IECore::runTimeCast<const IECoreScene::VisibleRenderable>( object ) )
			{
				return false;
			}

			if( const IECoreScene::MeshPrimitive *mesh = IECore::runTimeCast<const IECoreScene::MeshPrimitive>( object ) )
			{
				if( mesh->interpolation() == "catmullClark" )
				{
					// For now we treat all subdiv surfaces as unique because they are all treated as adaptive.
					return false;
				}
				else
				{
					return true;
				}
			}

			return true;
		}

		void nodesCreated( NodesCreated &nodes )
		{
			m_shader->nodesCreated( nodes );
		}

		int getVolumePrecision() const
		{
			if( m_volume.precision )
				return nameToVolumePrecisionEnum( m_volume.precision.get() );
			else
				return 0;
		}

	private :

		void updateVisibility( const IECore::InternedString &name, int rayType, const IECore::CompoundObject *attributes )
		{
			if( const IECore::BoolData *d = attribute<IECore::BoolData>( name, attributes ) )
			{
				if( d->readable() )
				{
					m_visibility |= rayType;
				}
				else
				{
					m_visibility = m_visibility & ~rayType;
				}
			}
		}

		struct Volume
		{
			Volume( const IECore::CompoundObject *attributes )
			{
				clipping = optionalAttribute<float>( g_volumeClippingAttributeName, attributes );
				stepSize = optionalAttribute<float>( g_volumeStepSizeAttributeName, attributes );
				objectSpace = optionalAttribute<bool>( g_volumeObjectSpaceAttributeName, attributes );
				velocityScale = optionalAttribute<float>( g_volumeVelocityScaleAttributeName, attributes );
				precision = optionalAttribute<string>( g_volumePrecisionAttributeName, attributes );
			}

			boost::optional<float> clipping;
			boost::optional<float> stepSize;
			boost::optional<bool> objectSpace;
			boost::optional<float> velocityScale;
			boost::optional<string> precision;
<<<<<<< HEAD

			void hash( IECore::MurmurHash &h ) const
			{
				if( clipping && clipping.get() != 0.001f )
				{
					h.append( clipping.get() );
				}
				if( stepSize && stepSize.get() != 0.0f )
				{
					h.append( stepSize.get() );
				}
				if( objectSpace && objectSpace.get() != false )
				{
					h.append( objectSpace.get() );
				}
				if( velocityScale && velocityScale.get() != 1.0f )
				{
					h.append( velocityScale.get() );
				}
				if( precision && precision.get() != g_volumePrecisionEnumNames[0].c_str() )
				{
					h.append( precision.get() );
				}
			}
=======
>>>>>>> 98d29601

			void hash( IECore::MurmurHash &h ) const
			{
<<<<<<< HEAD
				bool retval = true;
				if( object->get_geometry() && object->get_geometry()->is_volume() )
				{
					ccl::Volume *volume = (ccl::Volume*)object->get_geometry();
					if( clipping && ( volume->get_clipping() != clipping.get() ) )
					{
						volume->set_clipping( clipping.get() );
						retval = false;
					}
					if( stepSize && ( volume->get_step_size() != stepSize.get() ) )
					{
						volume->set_step_size( stepSize.get() );
						retval = false;
					}
					if( objectSpace && ( volume->get_object_space() != objectSpace.get() ) )
					{
						volume->set_object_space( objectSpace.get() );
						retval = false;
					}
					if( velocityScale && ( volume->get_velocity_scale() != velocityScale.get() ) )
					{
						volume->set_velocity_scale( velocityScale.get() );
						retval = false;
					}
					if( precision && ( GeometryAlgo::getVolumePrecision( volume ) != nameToVolumePrecisionEnum( precision.get() ) ) )
					{
						retval = false;
					}
				}
				return retval;
=======
				if( clipping && clipping.get() != 0.001f )
				{
					h.append( clipping.get() );
				}
				if( stepSize && stepSize.get() != 0.0f )
				{
					h.append( stepSize.get() );
				}
				if( objectSpace && objectSpace.get() != false )
				{
					h.append( objectSpace.get() );
				}
				if( velocityScale && velocityScale.get() != 1.0f )
				{
					h.append( velocityScale.get() );
				}
				if( precision && precision.get() != g_volumePrecisionEnumNames[0].c_str() )
				{
					h.append( precision.get() );
				}
			}

			void apply( ccl::Object *object ) const
			{
				if( object->get_geometry() && object->get_geometry()->is_volume() )
				{
					ccl::Volume *volume = (ccl::Volume*)object->get_geometry();
					if( clipping )
					{
						volume->set_clipping( clipping.get() );
					}
					if( stepSize )
					{
						volume->set_step_size( stepSize.get() );
					}
					if( objectSpace )
					{
						volume->set_object_space( objectSpace.get() );
					}
					if( velocityScale )
					{
						volume->set_velocity_scale( velocityScale.get() );
					}
				}
>>>>>>> 98d29601
			}

		};

		/// \todo Implementing this functionality here prevents us from properly
		/// encapsulating the work of `ShaderCache::get()`, forcing us to pass an
		/// extra hash for the things that we'll do to the shader _after_ we get
		/// it from the cache. Instead, `ShaderCache` should apply these attributes
		/// itself internally, and afterwards there should only be const access to
		/// the `ccl::Shader`.
		struct ShaderAttributes
		{
			ShaderAttributes( const IECore::CompoundObject *attributes )
			{
				emissionSamplingMethod = attribute<StringData>( g_shaderEmissionSamplingMethodAttributeName, attributes, g_shaderEmissionSamplingMethodAttributeDefault.get() );
				useTransparentShadow = optionalAttribute<bool>( g_shaderUseTransparentShadowAttributeName, attributes );
				heterogeneousVolume = optionalAttribute<bool>( g_shaderHeterogeneousVolumeAttributeName, attributes );
				volumeSamplingMethod = attribute<StringData>( g_shaderVolumeSamplingMethodAttributeName, attributes, g_shaderVolumeSamplingMethodAttributeDefault.get() );
				volumeInterpolationMethod = attribute<StringData>( g_shaderVolumeInterpolationMethodAttributeName, attributes, g_shaderVolumeInterpolationMethodAttributeDefault.get() );
				volumeStepRate = optionalAttribute<float>( g_shaderVolumeStepRateAttributeName, attributes );
			}

			ConstDataPtr emissionSamplingMethod;
			boost::optional<bool> useTransparentShadow;
			boost::optional<bool> heterogeneousVolume;
			ConstDataPtr volumeSamplingMethod;
			ConstDataPtr volumeInterpolationMethod;
			boost::optional<float> volumeStepRate;

			void hash( IECore::MurmurHash &h, const IECore::CompoundObject *attributes ) const
			{
				emissionSamplingMethod->hash( h );

				// Volume-related attributes hash
				auto it = attributes->members().find( g_cyclesVolumeShaderAttributeName );
				if( it != attributes->members().end() )
				{
					if( heterogeneousVolume && !heterogeneousVolume.get() )
						h.append( "homogeneous_volume" );
					volumeSamplingMethod->hash( h );
					volumeInterpolationMethod->hash( h );
					if( volumeStepRate && volumeStepRate.get() != 1.0f )
						h.append( volumeStepRate.get() );
				}
			}

			bool apply( ccl::Shader *shader ) const
			{
				SocketAlgo::setSocket( shader, shader->get_emission_sampling_method_socket(), emissionSamplingMethod.get() );
				shader->set_use_transparent_shadow(useTransparentShadow ? useTransparentShadow.get() : true );
				shader->set_heterogeneous_volume( heterogeneousVolume ? heterogeneousVolume.get() : true );
				SocketAlgo::setSocket( shader, shader->get_volume_sampling_method_socket(), volumeSamplingMethod.get() );
				SocketAlgo::setSocket( shader, shader->get_volume_interpolation_method_socket(), volumeInterpolationMethod.get() );
				shader->set_volume_step_rate( volumeStepRate ? volumeStepRate.get() : 1.0f );

				return true;
			}
		};

		IECoreScene::ConstShaderNetworkPtr m_lightAttribute;
		CyclesShaderPtr m_lightShader;
		CyclesShaderPtr m_shader;
		IECore::MurmurHash m_shaderHash;
		int m_visibility;
		bool m_useHoldout;
		bool m_isShadowCatcher;
		float m_shadowTerminatorShadingOffset;
		float m_shadowTerminatorGeometryOffset;
		int m_maxLevel;
		float m_dicingRate;
		Color3f m_color;
		V3f m_dupliGenerated;
		V2f m_dupliUV;
		Volume m_volume;
		ShaderAttributes m_shaderAttributes;
		InternedString m_assetName;
		InternedString m_lightGroup;
		bool m_isCausticsCaster;
		bool m_isCausticsReceiver;
		// Need to assign shaders in a deferred manner
		ShaderCache *m_shaderCache;
		bool m_muteLight;

		using CustomAttributes = ccl::vector<ccl::ParamValue>;
		CustomAttributes m_custom;

};

IE_CORE_DECLAREPTR( CyclesAttributes )

} // namespace

//////////////////////////////////////////////////////////////////////////
// AttributesCache
//////////////////////////////////////////////////////////////////////////

namespace
{

class AttributesCache : public IECore::RefCounted
{

	public :

		AttributesCache( ShaderCachePtr shaderCache )
			: m_shaderCache( shaderCache )
		{
		}

		// Can be called concurrently with other get() calls.
		CyclesAttributesPtr get( const IECore::CompoundObject *attributes )
		{
			Cache::accessor a;
			m_cache.insert( a, attributes->Object::hash() );
			if( !a->second )
			{
				a->second = new CyclesAttributes( attributes, m_shaderCache.get() );
			}
			return a->second;
		}

		// Must not be called concurrently with anything.
		void clearUnused()
		{
			vector<IECore::MurmurHash> toErase;
			for( Cache::iterator it = m_cache.begin(), eIt = m_cache.end(); it != eIt; ++it )
			{
				if( it->second->refCount() == 1 )
				{
					// Only one reference - this is ours, so
					// nothing outside of the cache is using the
					// attributes.
					toErase.push_back( it->first );
				}
			}
			for( vector<IECore::MurmurHash>::const_iterator it = toErase.begin(), eIt = toErase.end(); it != eIt; ++it )
			{
				m_cache.erase( *it );
			}

			m_shaderCache->clearUnused();
		}

	private :

		ShaderCachePtr m_shaderCache;

		typedef tbb::concurrent_hash_map<IECore::MurmurHash, CyclesAttributesPtr> Cache;
		Cache m_cache;

};

IE_CORE_DECLAREPTR( AttributesCache )

} // namespace

//////////////////////////////////////////////////////////////////////////
// InstanceCache
//////////////////////////////////////////////////////////////////////////

namespace
{

class Instance
{

	public :

		ccl::Object *object()
		{
			return m_object.get();
		}

		ccl::Geometry *geometry()
		{
			return m_geometry.get();
		}

		void objectsCreated( NodesCreated &nodes ) const
		{
			nodes.push_back( m_object.get() );
		}

		void geometryCreated( NodesCreated &nodes ) const
		{
			if( m_prototype )
			{
				nodes.push_back( m_geometry.get() );
			}
		}

	private :

		// Constructors are private as they are only intended for use in
		// `InstanceCache::get()`. See comment in `nodesCreated()`.
		friend class InstanceCache;

		Instance( const SharedCObjectPtr &object, const SharedCGeometryPtr &geometry, const bool prototype )
			:	m_object( object ), m_geometry( geometry ), m_prototype( prototype )
		{
		}

		SharedCObjectPtr m_object;
		SharedCGeometryPtr m_geometry;
		bool m_prototype;

};

class InstanceCache : public IECore::RefCounted
{

	public :

		InstanceCache( ccl::Scene *scene )
			: m_scene( scene )
		{
		}

		void update( ccl::Scene *scene, NodesCreated &object, NodesCreated &geometry, const float frame )
		{
			m_scene = scene;
			updateVolumes( frame );
			updateObjects( object );
			updateGeometry( geometry );
		}

		// Can be called concurrently with other get() calls.
		Instance get( const IECore::Object *object, const IECoreScenePreview::Renderer::AttributesInterface *attributes, const std::string &nodeName )
		{
			const CyclesAttributes *cyclesAttributes = static_cast<const CyclesAttributes *>( attributes );

			if( !cyclesAttributes->canInstanceGeometry( object ) )
			{
				SharedCGeometryPtr geometry = convert( object, cyclesAttributes, nodeName );
				m_uniqueGeometry.push_back( geometry );
				return makeInstance( geometry, nodeName, /* prototype = */ true );
			}

			bool isPrototype = false;

			IECore::MurmurHash h = object->hash();
			cyclesAttributes->hashGeometry( object, h );

			SharedCGeometryPtr cgeo;
			Geometry::const_accessor readAccessor;
			if( m_geometry.find( readAccessor, h ) )
			{
				cgeo = readAccessor->second;
				readAccessor.release();
			}
			else
			{
				Geometry::accessor writeAccessor;
				if( m_geometry.insert( writeAccessor, h ) )
				{
					isPrototype = true;
					writeAccessor->second = convert( object, cyclesAttributes, nodeName );
				}
				cgeo = writeAccessor->second;
			}

			return makeInstance( cgeo, nodeName, isPrototype );
		}

		// Can be called concurrently with other get() calls.
		Instance get(
			const std::vector<const IECore::Object *> &samples,
			const std::vector<float> &times,
			const int frameIdx,
			const IECoreScenePreview::Renderer::AttributesInterface *attributes,
			const std::string &nodeName
		)
		{
			const CyclesAttributes *cyclesAttributes = static_cast<const CyclesAttributes *>( attributes );

			if( !cyclesAttributes->canInstanceGeometry( samples.front() ) )
			{
				SharedCGeometryPtr geometry = convert( samples, times, frameIdx, cyclesAttributes, nodeName );
				m_uniqueGeometry.push_back( geometry );
				return makeInstance( geometry, nodeName, true );
			}

			bool isPrototype = false;

			IECore::MurmurHash h;
			for( std::vector<const IECore::Object *>::const_iterator it = samples.begin(), eIt = samples.end(); it != eIt; ++it )
			{
				(*it)->hash( h );
			}
			for( std::vector<float>::const_iterator it = times.begin(), eIt = times.end(); it != eIt; ++it )
			{
				h.append( *it );
			}
			cyclesAttributes->hashGeometry( samples.front(), h );

			SharedCGeometryPtr cgeo;
			Geometry::const_accessor readAccessor;
			if( m_geometry.find( readAccessor, h ) )
			{
				cgeo = readAccessor->second;
				readAccessor.release();
			}
			else
			{
				Geometry::accessor writeAccessor;
				if( m_geometry.insert( writeAccessor, h ) )
				{
					isPrototype = true;
					writeAccessor->second = convert( samples, times, frameIdx, cyclesAttributes, nodeName );
				}
				cgeo = writeAccessor->second;
			}

			return makeInstance( cgeo, nodeName, isPrototype );
		}

		// Must not be called concurrently with anything.
		void clearUnused()
		{
			ccl::set<ccl::Object*> toEraseObjs;

			for( Objects::iterator it = m_objects.begin(), eIt = m_objects.end(); it != eIt; ++it )
			{
				if( it->unique() )
				{
					// Only one reference - this is ours, so
					// nothing outside of the cache is using the
					// node.
					//toErase.push_back( it->first );
					toEraseObjs.insert( it->get() );
				}
			}

			removeNodesInSet( toEraseObjs, m_objects );
			m_scene->delete_nodes( toEraseObjs, m_scene );

			ccl::set<ccl::Geometry*> toEraseGeos;

			for( UniqueGeometry::iterator it = m_uniqueGeometry.begin(), eIt = m_uniqueGeometry.end(); it != eIt; ++it )
			{
				if( it->unique() )
				{
					// Only one reference - this is ours, so
					// nothing outside of the cache is using the
					// node.
					//toErase.push_back( it->first );
					toEraseGeos.insert( it->get() );
				}
			}

			removeNodesInSet( toEraseGeos, m_uniqueGeometry );

			vector<IECore::MurmurHash> toErase;

			for( Geometry::iterator it = m_geometry.begin(), eIt = m_geometry.end(); it != eIt; ++it )
			{
				if( it->second.unique() )
				{
					// Only one reference - this is ours, so
					// nothing outside of the cache is using the
					// node.
					toErase.push_back( it->first );
					toEraseGeos.insert( it->second.get() );
				}
			}

			for( vector<IECore::MurmurHash>::const_iterator it = toErase.begin(), eIt = toErase.end(); it != eIt; ++it )
			{
				m_geometry.erase( *it );
			}

			m_scene->delete_nodes( toEraseGeos, m_scene );
		}

		void nodesCreated( NodesCreated &objects, NodesCreated &geometry )
		{
			objectsCreated( objects );
			geometryCreated( geometry );
		}

	private :

		SharedCGeometryPtr convert( const IECore::Object *object, const CyclesAttributes *attributes, const std::string &nodeName )
		{
			ccl::Geometry *geometry = GeometryAlgo::convert( object, nodeName );
			if( geometry )
			{
				geometry->set_owner( m_scene );
			}

			if( object->typeId() == IECoreVDB::VDBObject::staticTypeId() )
			{
				m_volumesConvert.push_back( VolumeConvert( IECore::runTimeCast<const IECoreVDB::VDBObject>( object ), static_cast<ccl::Volume*>( geometry ), attributes->getVolumePrecision() ) );
			}

			return SharedCGeometryPtr( geometry, nullNodeDeleter );
		}

		SharedCGeometryPtr convert(
			const std::vector<const IECore::Object *> &samples,
			const std::vector<float> &times,
			const int frame,
			const CyclesAttributes *attributes,
			const std::string &nodeName
		)
		{
			ccl::Geometry *geometry = GeometryAlgo::convert( samples, times, frame, nodeName );
			if( geometry )
			{
				geometry->set_owner( m_scene );
			}

			if( samples.front()->typeId() == IECoreVDB::VDBObject::staticTypeId() )
			{
				m_volumesConvert.push_back( VolumeConvert( IECore::runTimeCast<const IECoreVDB::VDBObject>( samples.front() ), static_cast<ccl::Volume*>( geometry ), attributes->getVolumePrecision() ) );
			}

			return SharedCGeometryPtr( geometry, nullNodeDeleter );
		}

		Instance makeInstance( const SharedCGeometryPtr &geometry, const std::string &name, bool prototype )
		{
			SharedCObjectPtr object;
			if( geometry )
			{
				object = SharedCObjectPtr( new ccl::Object(), nullNodeDeleter );
				object->name = ccl::ustring( name.c_str() );
				object->set_random_id( std::hash<string>()( name ) );
				object->set_owner( m_scene );
				object->set_geometry( geometry.get() );
				m_objects.push_back( object );
			}

			return Instance( object, geometry, prototype );
		}

		void updateVolumes( const float frame )
		{
			for( VolumeConvert volume : m_volumesConvert )
			{
				GeometryAlgo::convertVoxelGrids( std::get<0>( volume ), std::get<1>( volume ), m_scene, frame, std::get<2>( volume ) );
			}
			m_volumesConvert.clear();
		}

		void updateObjects( NodesCreated &nodes )
		{
			if( nodes.size() )
			{
				ccl::vector<ccl::Object *> &objects = m_scene->objects;
				for( ccl::Node *node : nodes )
				{
					ccl::Object *obj = static_cast<ccl::Object *>( node );
					objects.push_back( obj );
					obj->tag_update( m_scene );
				}
				m_scene->object_manager->tag_update( m_scene, ccl::ObjectManager::OBJECT_ADDED );
				nodes.clear();
			}
		}

		void updateGeometry( NodesCreated &nodes )
		{
			if( nodes.size() )
			{
				ccl::vector<ccl::Geometry *> &geometry = m_scene->geometry;
				for( ccl::Node *node : nodes )
				{
					ccl::Geometry *geo = static_cast<ccl::Geometry *>( node );
					geometry.push_back( geo );
					geo->tag_update( m_scene, true );
				}
				m_scene->object_manager->tag_update( m_scene, ccl::GeometryManager::GEOMETRY_ADDED );
				nodes.clear();
			}
		}

		void objectsCreated( NodesCreated &nodes ) const
		{
			for( Objects::const_iterator it = m_objects.begin(), eIt = m_objects.end(); it != eIt; ++it )
			{
				if( it->get() )
				{
					nodes.push_back( it->get() );
				}
			}
		}

		void geometryCreated( NodesCreated &nodes ) const
		{
			for( UniqueGeometry::const_iterator it = m_uniqueGeometry.begin(), eIt = m_uniqueGeometry.end(); it != eIt; ++it )
			{
				if( it->get() )
				{
					nodes.push_back( it->get() );
				}
			}
			for( Geometry::const_iterator it = m_geometry.begin(), eIt = m_geometry.end(); it != eIt; ++it )
			{
				if( it->second )
				{
					nodes.push_back( it->second.get() );
				}
			}
		}

		ccl::Scene *m_scene;
		using Objects = tbb::concurrent_vector<SharedCObjectPtr>;
		Objects m_objects;
		typedef tbb::concurrent_hash_map<IECore::MurmurHash, SharedCGeometryPtr> Geometry;
		Geometry m_geometry;
		using UniqueGeometry = tbb::concurrent_vector<SharedCGeometryPtr>;
		UniqueGeometry m_uniqueGeometry;
		using VolumesConvert = tbb::concurrent_vector<VolumeConvert>;
		VolumesConvert m_volumesConvert;

};

IE_CORE_DECLAREPTR( InstanceCache )

} // namespace

//////////////////////////////////////////////////////////////////////////
// LightCache
//////////////////////////////////////////////////////////////////////////

namespace
{

class LightCache : public IECore::RefCounted
{

	public :

		LightCache( ccl::Scene *scene )
			: m_scene( scene )
		{
		}

		void update( ccl::Scene *scene, NodesCreated &nodes )
		{
			m_scene = scene;
			updateLights( nodes );
		}

		// Can be called concurrently with other get() calls.
		SharedCLightPtr get( const std::string &nodeName )
		{
			ccl::Light *light = new ccl::Light();
			light->name = nodeName.c_str();
			light->set_owner( m_scene );
			light->tag_update( m_scene );
			auto clight = SharedCLightPtr( light, nullNodeDeleter );

			m_lights.push_back( clight );

			return clight;
		}

		// Must not be called concurrently with anything.
		void clearUnused()
		{
			ccl::set<ccl::Light*> toErase;

			for( Lights::iterator it = m_lights.begin(), eIt = m_lights.end(); it != eIt; ++it )
			{
				if( it->unique() )
				{
					// Only one reference - this is ours, so
					// nothing outside of the cache is using the
					// node.
					//toErase.push_back( it->first );
					toErase.insert( it->get() );
				}
			}

			removeNodesInSet( toErase, m_lights );
			m_scene->delete_nodes( toErase, m_scene );
		}

		void nodesCreated( NodesCreated &nodes ) const
		{
			for( Lights::const_iterator it = m_lights.begin(), eIt = m_lights.end(); it != eIt; ++it )
			{
				if( it->get() )
				{
					nodes.push_back( it->get() );
				}
			}
		}

	private :

		void updateLights( NodesCreated &nodes )
		{
			if( nodes.size() )
			{
				ccl::vector<ccl::Light *> &lights = m_scene->lights;
				for( ccl::Node *node : nodes )
				{
					lights.push_back( static_cast<ccl::Light *>( node ) );
				}
				m_scene->light_manager->tag_update( m_scene, ccl::LightManager::LIGHT_ADDED );
				nodes.clear();
			}
		}

		ccl::Scene *m_scene;
		using Lights = tbb::concurrent_vector<SharedCLightPtr>;
		Lights m_lights;

};

IE_CORE_DECLAREPTR( LightCache )

} // namespace

//////////////////////////////////////////////////////////////////////////
// CameraCache
//////////////////////////////////////////////////////////////////////////

namespace
{

class CameraCache : public IECore::RefCounted
{

	public :

		CameraCache()
		{
		}

		// Can be called concurrently with other get() calls.
		SharedCCameraPtr get( const IECoreScene::Camera *camera, const std::string &name )
		{
			const IECore::MurmurHash hash = camera->Object::hash();

			Cache::accessor a;
			m_cache.insert( a, hash );

			if( !a->second )
			{
				a->second = SharedCCameraPtr( CameraAlgo::convert( camera, name ) );
			}

			return a->second;
		}

		// Must not be called concurrently with anything.
		void clearUnused()
		{
			vector<IECore::MurmurHash> toErase;
			for( Cache::iterator it = m_cache.begin(), eIt = m_cache.end(); it != eIt; ++it )
			{
				if( it->second.unique() )
				{
					// Only one reference - this is ours, so
					// nothing outside of the cache is using the
					// camera.
					toErase.push_back( it->first );
				}
			}
			for( vector<IECore::MurmurHash>::const_iterator it = toErase.begin(), eIt = toErase.end(); it != eIt; ++it )
			{
				m_cache.erase( *it );
			}
		}

	private :

		typedef tbb::concurrent_hash_map<IECore::MurmurHash, SharedCCameraPtr> Cache;
		Cache m_cache;

};

IE_CORE_DECLAREPTR( CameraCache )

} // namespace

//////////////////////////////////////////////////////////////////////////
// CyclesObject
//////////////////////////////////////////////////////////////////////////

namespace
{

class CyclesObject : public IECoreScenePreview::Renderer::ObjectInterface
{

	public :

		CyclesObject( const Instance &instance, const float frame )
			:	m_instance( instance ), m_frame( frame ), m_attributes( nullptr )
		{
		}

		~CyclesObject() override
		{
		}

		void link( const IECore::InternedString &type, const IECoreScenePreview::Renderer::ConstObjectSetPtr &objects ) override
		{
		}

		void transform( const Imath::M44f &transform ) override
		{
			ccl::Object *object = m_instance.object();
			if( !object )
				return;

			object->set_tfm( SocketAlgo::setTransform( transform ) );
			if( ccl::Mesh *mesh = (ccl::Mesh*)object->get_geometry() )
			{
				if( mesh->geometry_type == ccl::Geometry::MESH )
				{
					if( mesh->get_subd_params() )
						mesh->set_subd_objecttoworld( object->get_tfm() );
				}
			}

			ccl::array<ccl::Transform> motion;
			if( object->get_geometry()->get_use_motion_blur() )
			{
				motion.resize( object->get_geometry()->get_motion_steps(), ccl::transform_empty() );
				for( size_t i = 0; i < motion.size(); ++i )
				{
					motion[i] = object->get_tfm();
				}
			}

			object->set_motion( motion );
		}

		void transform( const std::vector<Imath::M44f> &samples, const std::vector<float> &times ) override
		{
			ccl::Object *object = m_instance.object();
			if( !object )
				return;

			ccl::array<ccl::Transform> motion;
			ccl::Geometry *geo = object->get_geometry();
			if( geo && geo->get_use_motion_blur() && geo->get_motion_steps() != samples.size() )
			{
				IECore::msg(
					IECore::Msg::Error, "IECoreCycles::Renderer",
					fmt::format( "Transform step size on \"{}\" must match deformation step size.", object->name.c_str() )
				);
				object->set_tfm( SocketAlgo::setTransform( samples.front() ) );
				motion.resize( geo->get_motion_steps(), ccl::transform_empty() );
				for( size_t i = 0; i < motion.size(); ++i )
				{
					motion[i] = object->get_tfm();
					object->set_motion( motion );
				}
				return;
			}

			const size_t numSamples = samples.size();

			if( numSamples == 1 )
			{
				object->set_tfm( SocketAlgo::setTransform( samples.front() ) );
				return;
			}

			int frameIdx = -1;
			for( size_t i = 0; i < numSamples; ++i )
			{
				if( times[i] == m_frame )
				{
					frameIdx = i;
				}
			}

			if( numSamples % 2 ) // Odd numSamples
			{
				motion.resize( numSamples, ccl::transform_empty() );

				for( int i = 0; i < (int)numSamples; ++i )
				{
					if( i == frameIdx )
					{
						object->set_tfm( SocketAlgo::setTransform( samples[i] ) );
					}

					motion[i] = SocketAlgo::setTransform( samples[i] );
				}
			}
			else if( numSamples == 2 )
			{
				Imath::M44f matrix;
				motion.resize( numSamples+1, ccl::transform_empty() );
				IECore::LinearInterpolator<Imath::M44f>()( samples[0], samples[1], 0.5f, matrix );

				if( frameIdx == -1 ) // Center frame
				{
					object->set_tfm( SocketAlgo::setTransform( matrix ) );
				}
				else if( frameIdx == 0 ) // Start frame
				{
					object->set_tfm( SocketAlgo::setTransform( samples[0] ) );
				}
				else // End frame
				{
					object->set_tfm( SocketAlgo::setTransform( samples[1] ) );
				}
				motion[0] = SocketAlgo::setTransform( samples[0] );
				motion[1] = SocketAlgo::setTransform( matrix );
				motion[2] = SocketAlgo::setTransform( samples[1] );
			}
			else // Even numSamples
			{
				motion.resize( numSamples, ccl::transform_empty() );

				if( frameIdx == -1 ) // Center frame
				{
					const int mid = numSamples / 2 - 1;
					Imath::M44f matrix;
					IECore::LinearInterpolator<Imath::M44f>()( samples[mid], samples[mid+1], 0.5f, matrix );
					object->set_tfm( SocketAlgo::setTransform( matrix ) );
				}
				else if( frameIdx == 0 ) // Start frame
				{
					object->set_tfm( SocketAlgo::setTransform( samples[0] ) );
				}
				else // End frame
				{
					object->set_tfm( SocketAlgo::setTransform( samples[numSamples-1] ) );
				}

				for( size_t i = 0; i < numSamples; ++i )
				{
					motion[i] = SocketAlgo::setTransform( samples[i] );
				}
			}

			object->set_motion( motion );
			if( !geo->get_use_motion_blur() )
			{
				geo->set_motion_steps( motion.size() );
			}

			if( ccl::Mesh *mesh = (ccl::Mesh*)object->get_geometry() )
			{
				if( mesh->geometry_type == ccl::Geometry::MESH )
				{
					if( mesh->get_subd_params() )
						mesh->set_subd_objecttoworld( object->get_tfm() );
				}
			}
		}

		bool attributes( const IECoreScenePreview::Renderer::AttributesInterface *attributes ) override
		{
			const CyclesAttributes *cyclesAttributes = static_cast<const CyclesAttributes *>( attributes );

			ccl::Object *object = m_instance.object();
			if( !object || cyclesAttributes->applyObject( object, m_attributes.get() ) )
			{
				m_attributes = cyclesAttributes;
				return true;
			}

			return false;
		}

		void assignID( uint32_t id ) override
		{
			if( m_instance.object() )
			{
				m_instance.object()->set_pass_id( id );
			}
		}

	private :

		Instance m_instance;
		const float m_frame;
		ConstCyclesAttributesPtr m_attributes;

};

} // namespace

//////////////////////////////////////////////////////////////////////////
// CyclesLight
//////////////////////////////////////////////////////////////////////////

namespace
{

class CyclesLight : public IECoreScenePreview::Renderer::ObjectInterface
{

	public :

		CyclesLight( SharedCLightPtr &light )
			: m_light( light ), m_attributes( nullptr )
		{
		}

		~CyclesLight() override
		{
		}

		void link( const IECore::InternedString &type, const IECoreScenePreview::Renderer::ConstObjectSetPtr &objects ) override
		{
		}

		void transform( const Imath::M44f &transform ) override
		{
			ccl::Light *light = m_light.get();
			if( !light )
				return;
			ccl::Transform tfm = SocketAlgo::setTransform( transform );
			light->set_tfm( tfm );
			// To feed into area lights
			light->set_axisu( ccl::transform_get_column(&tfm, 0) );
			light->set_axisv( ccl::transform_get_column(&tfm, 1) );
			light->set_co( ccl::transform_get_column(&tfm, 3) );
			light->set_dir( -ccl::transform_get_column(&tfm, 2) );
		}

		void transform( const std::vector<Imath::M44f> &samples, const std::vector<float> &times ) override
		{
			// Cycles doesn't support motion samples on lights (yet)
			transform( samples[0] );
		}

		bool attributes( const IECoreScenePreview::Renderer::AttributesInterface *attributes ) override
		{
			const CyclesAttributes *cyclesAttributes = static_cast<const CyclesAttributes *>( attributes );

			ccl::Light *light = m_light.get();
			if( !light || cyclesAttributes->applyLight( light, m_attributes.get() ) )
			{
				m_attributes = cyclesAttributes;
				return true;
			}

			return false;
		}

		void nodesCreated( NodesCreated &nodes ) const
		{
			nodes.push_back( m_light.get() );
		}

		void assignID( uint32_t id ) override
		{
			/// \todo Implement me
		}

	private :

		SharedCLightPtr m_light;
		ConstCyclesAttributesPtr m_attributes;

};

IE_CORE_DECLAREPTR( CyclesLight )

} // namespace

//////////////////////////////////////////////////////////////////////////
// CyclesCamera
//////////////////////////////////////////////////////////////////////////

namespace
{

class CyclesCamera : public IECoreScenePreview::Renderer::ObjectInterface
{

	public :

		CyclesCamera( SharedCCameraPtr camera )
			: m_camera( camera )
		{
		}

		~CyclesCamera() override
		{
		}

		void link( const IECore::InternedString &type, const IECoreScenePreview::Renderer::ConstObjectSetPtr &objects ) override
		{
		}

		void transform( const Imath::M44f &transform ) override
		{
			ccl::Camera *camera = m_camera.get();
			if( !camera )
				return;
			Imath::M44f ctransform = transform;
			ctransform.scale( Imath::V3f( 1.0f, -1.0f, -1.0f ) );
			camera->set_matrix( SocketAlgo::setTransform( ctransform ) );
			camera->tag_modified();
		}

		void transform( const std::vector<Imath::M44f> &samples, const std::vector<float> &times ) override
		{
			ccl::Camera *camera = m_camera.get();
			if( !camera )
				return;
			const size_t numSamples = samples.size();

			ccl::array<ccl::Transform> motion;

			const Imath::V3f scale = Imath::V3f( 1.0f, -1.0f, -1.0f );
			Imath::M44f matrix;

			if( m_camera->get_motion_position() == ccl::MOTION_POSITION_START )
			{
				matrix = samples.front();
				matrix.scale( scale );
				camera->set_matrix( SocketAlgo::setTransform( matrix ) );
				if( numSamples != 1 )
				{
					motion = ccl::array<ccl::Transform>( 3 );
					motion[0] = camera->get_matrix();
					IECore::LinearInterpolator<Imath::M44f>()( samples.front(), samples.back(), 0.5f, matrix );
					matrix.scale( scale );
					motion[1] = SocketAlgo::setTransform( matrix );
					matrix = samples.back();
					matrix.scale( scale );
					motion[2] = SocketAlgo::setTransform( matrix );
				}
			}
			else if( m_camera->get_motion_position() == ccl::MOTION_POSITION_END )
			{
				matrix = samples.back();
				matrix.scale( scale );
				camera->set_matrix( SocketAlgo::setTransform( matrix ) );
				if( numSamples != 1 )
				{
					motion = ccl::array<ccl::Transform>( 3 );
					motion[0] = camera->get_matrix();
					IECore::LinearInterpolator<Imath::M44f>()( samples.back(), samples.front(), 0.5f, matrix );
					matrix.scale( scale );
					motion[1] = SocketAlgo::setTransform( matrix );
					matrix = samples.front();
					matrix.scale( scale );
					motion[2] = SocketAlgo::setTransform( matrix );
				}
			}
			else // ccl::Camera::MOTION_POSITION_CENTER
			{
				if( numSamples == 1 ) // One sample
				{
					matrix = samples.front();
					matrix.scale( scale );
					camera->set_matrix( SocketAlgo::setTransform( matrix ) );
				}
				else
				{
					IECore::LinearInterpolator<Imath::M44f>()( samples.front(), samples.back(), 0.5f, matrix );
					matrix.scale( scale );
					camera->set_matrix( SocketAlgo::setTransform( matrix ) );

					motion = ccl::array<ccl::Transform>( 3 );
					matrix = samples.front();
					matrix.scale( scale );
					motion[0] = SocketAlgo::setTransform( matrix );
					motion[1] = camera->get_matrix();
					matrix = samples.back();
					matrix.scale( scale );
					motion[2] = SocketAlgo::setTransform( matrix );
				}
			}
			camera->set_motion( motion );
			camera->tag_modified();
		}

		bool attributes( const IECoreScenePreview::Renderer::AttributesInterface *attributes ) override
		{
			// Attributes don't affect the camera, so the edit always "succeeds".
			return true;
		}

		void assignID( uint32_t id ) override
		{
			/// \todo Implement me
		}

	private :

		SharedCCameraPtr m_camera;

};

IE_CORE_DECLAREPTR( CyclesCamera )

} // namespace

//////////////////////////////////////////////////////////////////////////
// CyclesRenderer
//////////////////////////////////////////////////////////////////////////

namespace
{

std::array<IECore::InternedString, 2> g_bvhLayoutEnumNames = { {
	"embree",
	"bvh2"
} };

ccl::BVHLayout nameToBvhLayoutEnum( const IECore::InternedString &name )
{
#define MAP_NAME(enumName, enum) if(name == enumName) return enum;
	MAP_NAME(g_bvhLayoutEnumNames[0], ccl::BVHLayout::BVH_LAYOUT_EMBREE);
	MAP_NAME(g_bvhLayoutEnumNames[1], ccl::BVHLayout::BVH_LAYOUT_BVH2);
#undef MAP_NAME

	return ccl::BVHLayout::BVH_LAYOUT_AUTO;
}

std::array<IECore::InternedString, 2> g_curveShapeTypeEnumNames = { {
	"ribbon",
	"thick"
} };

ccl::CurveShapeType nameToCurveShapeTypeEnum( const IECore::InternedString &name )
{
#define MAP_NAME(enumName, enum) if(name == enumName) return enum;
	MAP_NAME(g_curveShapeTypeEnumNames[0], ccl::CurveShapeType::CURVE_RIBBON);
	MAP_NAME(g_curveShapeTypeEnumNames[1], ccl::CurveShapeType::CURVE_THICK);
#undef MAP_NAME

	return ccl::CurveShapeType::CURVE_THICK;
}

// Shading-Systems
IECore::InternedString g_shadingsystemOSL( "OSL" );
IECore::InternedString g_shadingsystemSVM( "SVM" );

ccl::ShadingSystem nameToShadingSystemEnum( const IECore::InternedString &name )
{
#define MAP_NAME(enumName, enum) if(name == enumName) return enum;
	MAP_NAME(g_shadingsystemOSL, ccl::ShadingSystem::SHADINGSYSTEM_OSL);
	MAP_NAME(g_shadingsystemSVM, ccl::ShadingSystem::SHADINGSYSTEM_SVM);
#undef MAP_NAME

	return ccl::ShadingSystem::SHADINGSYSTEM_SVM;
}

// Device Names
IECore::InternedString g_defaultDeviceName( "CPU" );
IECore::InternedString g_multiDeviceName( "MULTI" );

// Core
IECore::InternedString g_frameOptionName( "frame" );
IECore::InternedString g_cameraOptionName( "camera" );
IECore::InternedString g_sampleMotionOptionName( "sampleMotion" );
IECore::InternedString g_deviceOptionName( "cycles:device" );
IECore::InternedString g_shadingsystemOptionName( "cycles:shadingsystem" );
// Device
IECore::InternedString g_useDeviceFallbackOptionName( "cycles:device:use_fallback" );
IECore::InternedString g_peerMemoryOptionName( "cycles:device:peer_memory" );
IECore::InternedString g_useHardwareRTOptionName( "cycles:device:use_hardwarert" );
IECore::InternedString g_kernelOptimizationLevelOptionName( "cycles:device:kernel_optimization_level" );

IECore::InternedString g_kernelOptimizationLevelOff( "OFF" );
IECore::InternedString g_kernelOptimizationLevelIntersect( "INTERSECT" );
IECore::InternedString g_kernelOptimizationLevelFull( "FULL" );

ccl::KernelOptimizationLevel nameToKernelOptimizatioNLevelEnum( const IECore::InternedString &name )
{
#define MAP_NAME(enumName, enum) if(name == enumName) return enum;
	MAP_NAME(g_kernelOptimizationLevelOff, ccl::KERNEL_OPTIMIZATION_LEVEL_OFF);
	MAP_NAME(g_kernelOptimizationLevelIntersect, ccl::KERNEL_OPTIMIZATION_LEVEL_INTERSECT);
	MAP_NAME(g_kernelOptimizationLevelFull, ccl::KERNEL_OPTIMIZATION_LEVEL_FULL);
#undef MAP_NAME

	return ccl::KernelOptimizationLevel::KERNEL_OPTIMIZATION_LEVEL_FULL;
}

// Logging
IECore::InternedString g_logLevelOptionName( "cycles:log_level" );
IECore::InternedString g_progressLevelOptionName( "cycles:progress_level" );
// Session
IECore::InternedString g_experimentalOptionName( "cycles:session:experimental" );
IECore::InternedString g_samplesOptionName( "cycles:session:samples" );
IECore::InternedString g_pixelSizeOptionName( "cycles:session:pixel_size" );
IECore::InternedString g_threadsOptionName( "cycles:session:threads" );
IECore::InternedString g_timeLimitOptionName( "cycles:session:time_limit" );
IECore::InternedString g_useProfilingOptionName( "cycles:session:use_profiling" );
IECore::InternedString g_useAutoTileOptionName( "cycles:session:use_auto_tile" );
IECore::InternedString g_tileSizeOptionName( "cycles:session:tile_size" );
// Scene
IECore::InternedString g_bvhTypeOptionName( "cycles:scene:bvh_type" );
IECore::InternedString g_bvhLayoutOptionName( "cycles:scene:bvh_layout" );
IECore::InternedString g_useBvhSpatialSplitOptionName( "cycles:scene:use_bvh_spatial_split" );
IECore::InternedString g_useBvhUnalignedNodesOptionName( "cycles:scene:use_bvh_unaligned_nodes" );
IECore::InternedString g_numBvhTimeStepsOptionName( "cycles:scene:num_bvh_time_steps" );
IECore::InternedString g_hairSubdivisionsOptionName( "cycles:scene:hair_subdivisions" );
IECore::InternedString g_hairShapeOptionName( "cycles:scene:hair_shape" );
IECore::InternedString g_textureLimitOptionName( "cycles:scene:texture_limit" );
// Background
IECore::InternedString g_backgroundShaderOptionName( "cycles:background:shader" );
IECore::InternedString g_backgroundLightgroupOptionName( "cycles:background:lightgroup" );
//
IECore::InternedString g_useFrameAsSeedOptionName( "cycles:integrator:useFrameAsSeed" );
IECore::InternedString g_seedOptionName( "cycles:integrator:seed" );
IECore::InternedString g_useDenoiseOptionName( "cycles:integrator:use_denoise" );

ccl::PathRayFlag nameToRayType( const std::string &name )
{
#define MAP_RAY(rayname, raytype) if(name == rayname) return raytype;
	MAP_RAY( "camera", ccl::PATH_RAY_CAMERA );
	MAP_RAY( "diffuse", ccl::PATH_RAY_DIFFUSE );
	MAP_RAY( "glossy", ccl::PATH_RAY_GLOSSY );
	MAP_RAY( "transmission", ccl::PATH_RAY_TRANSMIT );
	MAP_RAY( "shadow", ccl::PATH_RAY_SHADOW );
	MAP_RAY( "scatter", ccl::PATH_RAY_VOLUME_SCATTER );
#undef MAP_RAY

	return (ccl::PathRayFlag)0;
}

// Dicing camera
IECore::InternedString g_dicingCameraOptionName( "cycles:dicing_camera" );

// Cryptomatte
IECore::InternedString g_cryptomatteAccurateOptionName( "cycles:film:cryptomatte_accurate" );
IECore::InternedString g_cryptomatteDepthOptionName( "cycles:film:cryptomatte_depth");

// Texture cache
IECore::InternedString g_useTextureCacheOptionName( "cycles:texture:use_texture_cache" );
IECore::InternedString g_textureCacheSizeOptionName( "cycles:texture:cache_size" );
IECore::InternedString g_textureAutoConvertOptionName( "cycles:texture:auto_convert" );
IECore::InternedString g_textureAcceptUnmippedOptionName( "cycles:texture:accept_unmipped" );
IECore::InternedString g_textureAcceptUntiledOptionName( "cycles:texture:accept_untiled" );
IECore::InternedString g_textureAutoTileOptionName( "cycles:texture:auto_tile" );
IECore::InternedString g_textureAutoMipOptionName( "cycles:texture:auto_mip" );
IECore::InternedString g_textureTileSizeOptionName( "cycles:texture:tile_size" );
IECore::InternedString g_textureBlurDiffuseOptionName( "cycles:texture:blur_diffuse" );
IECore::InternedString g_textureBlurGlossyOptionName( "cycles:texture:blur_glossy" );
IECore::InternedString g_textureUseCustomCachePathOptionName( "cycles:texture:use_custom_cache_path" );
IECore::InternedString g_textureCustomCachePathOptionName( "cycles:texture:custom_cache_path" );

IE_CORE_FORWARDDECLARE( CyclesRenderer )

class CyclesRenderer final : public IECoreScenePreview::Renderer
{

	public :

		CyclesRenderer( RenderType renderType, const std::string &fileName, const IECore::MessageHandlerPtr &messageHandler )
			:	m_session( nullptr ),
				m_scene( nullptr ),
				m_sessionParams( ccl::SessionParams() ),
				m_sceneParams( ccl::SceneParams() ),
				m_bufferParams( ccl::BufferParams() ),
				m_backgroundLightgroup( ccl::ustring( "" ) ),
				m_deviceName( g_defaultDeviceName ),
				m_renderType( renderType ),
				m_frame( 1 ),
				m_rendering( false ),
				m_outputsChanged( true ),
				m_cryptomatteAccurate( true ),
				m_cryptomatteDepth( 0 ),
				m_seed( 0 ),
				m_useFrameAsSeed( true ),
				m_useDeviceFallback( false ),
				m_peerMemory( false ),
				m_useHardwareRT( false ),
				m_messageHandler( messageHandler )
		{
			// Define internal device names
			getCyclesDevices();
			// Session Defaults
			m_bufferParamsModified = m_bufferParams;

			m_sessionParams.shadingsystem = ccl::SHADINGSYSTEM_OSL;
			m_sessionParams.use_resolution_divider = false;
			m_sceneParams.shadingsystem = m_sessionParams.shadingsystem;
			m_sceneParams.bvh_layout = ccl::BVH_LAYOUT_AUTO;

			if( m_renderType != Interactive )
			{
				m_sessionParams.headless = true;
				m_sessionParams.background = true;
				m_sceneParams.bvh_type = ccl::BVH_TYPE_STATIC;
				m_kernelOptimizationLevel = ccl::KERNEL_OPTIMIZATION_LEVEL_FULL;
			}
			else
			{
				m_sessionParams.headless = false;
				m_sessionParams.background = false;
				m_sessionParams.use_auto_tile = false;
				m_sceneParams.bvh_type = ccl::BVH_TYPE_DYNAMIC;
				m_kernelOptimizationLevel = ccl::KERNEL_OPTIMIZATION_LEVEL_OFF;
			}

#ifdef WITH_CYCLES_TEXTURE_CACHE
			m_sceneParams.texture = ccl::TextureCacheParams();
#endif

			m_sessionParamsDefault = m_sessionParams;
			m_sceneParamsDefault = m_sceneParams;

			init();

			m_scene->background->set_transparent( true );
			// CyclesOptions will set some values to these.
			m_integrator = *(m_scene->integrator);
			m_background = *(m_scene->background);
			m_film = *(m_scene->film);

			m_cameraCache = new CameraCache();
			m_lightCache = new LightCache( m_scene );
			m_shaderCache = new ShaderCache( m_scene );
			m_instanceCache = new InstanceCache( m_scene );
			m_attributesCache = new AttributesCache( m_shaderCache );

		}

		~CyclesRenderer() override
		{
			m_session->cancel();
			delete m_session;
		}

		IECore::InternedString name() const override
		{
			return "Cycles";
		}

		void option( const IECore::InternedString &name, const IECore::Object *value ) override
		{
			const IECore::MessageHandler::Scope s( m_messageHandler.get() );

			auto *integrator = m_scene->integrator;
			auto *background = m_scene->background;
			auto *film = m_scene->film;

			if( name == g_frameOptionName )
			{
				if( value == nullptr )
				{
					m_frame = 0;
				}
				else if( const IntData *data = reportedCast<const IntData>( value, "option", name ) )
				{
					m_frame = data->readable();
				}
				return;
			}
			else if( name == g_cameraOptionName )
			{
				if( value == nullptr )
				{
					m_camera = "";
				}
				else if( const StringData *data = reportedCast<const StringData>( value, "option", name ) )
				{
					m_camera = data->readable();
				}
				return;
			}
			else if( name == g_dicingCameraOptionName )
			{
				if( value == nullptr )
				{
					m_dicingCamera = "";
				}
				else if( const StringData *data = reportedCast<const StringData>( value, "option", name ) )
				{
					m_dicingCamera = data->readable();
				}
				return;
			}
			else if( name == g_sampleMotionOptionName )
			{
				const ccl::SocketType *input = integrator->node_type->find_input( ccl::ustring( "motion_blur" ) );
				if( value && input )
				{
					if( const Data *data = reportedCast<const Data>( value, "option", name ) )
					{
						SocketAlgo::setSocket( (ccl::Node*)integrator, input, data );
					}
					else
					{
						integrator->set_default_value( *input );
					}
				}
				else if( input )
				{
					integrator->set_default_value( *input );
				}
				return;
			}
			else if( name == g_deviceOptionName )
			{
				if( m_rendering )
				{
					IECore::msg( IECore::Msg::Error, "CyclesRenderer::option", boost::format( "\"%s\" requires a manual render restart." ) % name );
				}

				if( value == nullptr )
				{
					m_multiDevices.clear();
					const auto device = m_deviceMap.find( g_defaultDeviceName );
					if( device != m_deviceMap.end() )
					{
						m_multiDevices.push_back( device->second );
					}
					m_deviceName = g_defaultDeviceName;
				}
				else if( const StringData *data = reportedCast<const StringData>( value, "option", name ) )
				{
					m_multiDevices.clear();
					auto deviceName = data->readable();
					std::string lastDeviceName;

					std::vector<std::string> split;
					if( boost::contains( deviceName, " " ) )
					{
						boost::split( split, deviceName, boost::is_any_of( " " ) );
					}
					else
					{
						split.push_back( deviceName );
					}

					for( std::string &deviceStr : split )
					{
						if( deviceStr == g_defaultDeviceName.c_str() )
						{
							const auto device = m_deviceMap.find( g_defaultDeviceName );
							if( device != m_deviceMap.end() )
							{
								m_multiDevices.push_back( device->second );
								lastDeviceName = g_defaultDeviceName;
								continue;
							}
						}
						else if( boost::contains( deviceStr, ":" ) )
						{
							std::vector<std::string> _split;
							boost::split( _split, deviceStr, boost::is_any_of( ":" ) );
							ccl::DeviceType deviceType = ccl::Device::type_from_string( _split[0].c_str() );

							if( _split[1] == "*" )
							{
								bool found = false;
								for( const auto &device : m_deviceMap )
								{
									if( deviceType == device.second.type )
									{
										m_multiDevices.push_back( device.second );
										lastDeviceName = device.second.id;
										found = true;
									}
								}
								if( !found )
								{
									IECore::msg(
										IECore::Msg::Warning, "CyclesRenderer::option",
										fmt::format( "Cannot find any \"{}\" devices for option \"{}\".", _split[0], name.string() )
									);
								}
							}
							else
							{
								const auto device = m_deviceMap.find( deviceStr );
								if( device != m_deviceMap.end() )
								{
									m_multiDevices.push_back( device->second );
									lastDeviceName = device->second.id;
									continue;
								}
								else
								{
									IECore::msg(
										IECore::Msg::Warning, "CyclesRenderer::option",
										fmt::format( "Cannot find device \"{}\" for option \"{}\".", deviceStr, name.string() )
									);
								}
							}
						}
						else
						{
							IECore::msg(
								IECore::Msg::Warning, "CyclesRenderer::option",
								fmt::format( "Cannot find device \"{}\" for option \"{}\".", deviceStr, name.string() )
							);
						}
					}

					if( m_multiDevices.size() == 0 )
					{
						// For warning or error-reporting
						m_deviceName = deviceName;
					}
					else if( m_multiDevices.size() > 1 )
					{
						m_deviceName = g_multiDeviceName;
					}
					else
					{
						// If only one device was found, make sure we just pick that one device.
						m_deviceName = lastDeviceName;
					}
				}
				else
				{
					m_multiDevices.clear();
					const auto device = m_deviceMap.find( g_defaultDeviceName );
					if( device != m_deviceMap.end() )
					{
						m_multiDevices.push_back( device->second );
					}
					m_deviceName = g_defaultDeviceName;
					IECore::msg( IECore::Msg::Warning, "CyclesRenderer::option", fmt::format( "Unknown value for option \"{}\".", name.string() ) );
				}
				return;
			}
			else if( name == g_useDeviceFallbackOptionName )
			{
				if( m_rendering )
				{
					IECore::msg( IECore::Msg::Error, "CyclesRenderer::option", boost::format( "\"%s\" requires a manual render restart." ) % name );
				}

				if( value == nullptr )
				{
					m_useDeviceFallback = false;
				}
				else if ( const BoolData *data = reportedCast<const BoolData>( value, "option", name ) )
				{
					m_useDeviceFallback = data->readable();
				}
				return;
			}
			else if( name == g_peerMemoryOptionName )
			{
				if( m_rendering )
				{
					IECore::msg( IECore::Msg::Error, "CyclesRenderer::option", boost::format( "\"%s\" requires a manual render restart." ) % name );
				}

				if( value == nullptr )
				{
					m_peerMemory = false;
				}
				else if ( const BoolData *data = reportedCast<const BoolData>( value, "option", name ) )
				{
					m_peerMemory = data->readable();
				}
				return;
			}
			else if( name == g_useHardwareRTOptionName )
			{
				if( m_rendering )
				{
					IECore::msg( IECore::Msg::Error, "CyclesRenderer::option", boost::format( "\"%s\" requires a manual render restart." ) % name );
				}

				if( value == nullptr )
				{
					m_useHardwareRT = false;
				}
				else if ( const BoolData *data = reportedCast<const BoolData>( value, "option", name ) )
				{
					m_useHardwareRT = data->readable();
				}
				return;
			}
			else if( name == g_kernelOptimizationLevelOptionName )
			{
				if( m_rendering )
				{
					IECore::msg( IECore::Msg::Error, "CyclesRenderer::option", boost::format( "\"%s\" requires a manual render restart." ) % name );
				}

				if( value == nullptr )
				{
					m_kernelOptimizationLevel = m_renderType != Interactive ? ccl::KERNEL_OPTIMIZATION_LEVEL_FULL : ccl::KERNEL_OPTIMIZATION_LEVEL_OFF;
				}
				else if ( const StringData *data = reportedCast<const StringData>( value, "option", name ) )
				{
					m_kernelOptimizationLevel = nameToKernelOptimizatioNLevelEnum( data->readable() );
				}
				return;
			}
			else if( name == g_threadsOptionName )
			{
				if( m_rendering )
				{
					IECore::msg( IECore::Msg::Error, "CyclesRenderer::option", boost::format( "\"%s\" requires a manual render restart." ) % name );
				}

				if( value == nullptr )
				{
					m_sessionParams.threads = 0;
				}
				else if ( const IntData *data = reportedCast<const IntData>( value, "option", name ) )
				{
					auto threads = data->readable();
					if( threads < 0 )
					{
						threads = max( (int)std::thread::hardware_concurrency() + threads, 1 );
					}
					m_sessionParams.threads = threads;
				}
				return;
			}
			else if( name == g_shadingsystemOptionName )
			{
				if( m_rendering )
				{
					IECore::msg( IECore::Msg::Error, "CyclesRenderer::option", boost::format( "\"%s\" requires a manual render restart." ) % name );
				}

				if( value == nullptr )
				{
					m_sessionParams.shadingsystem = ccl::SHADINGSYSTEM_OSL;
					m_sceneParams.shadingsystem   = ccl::SHADINGSYSTEM_OSL;
				}
				else if( const StringData *data = reportedCast<const StringData>( value, "option", name ) )
				{
					auto shadingsystemName = data->readable();

					m_sessionParams.shadingsystem = nameToShadingSystemEnum( shadingsystemName );
					m_sceneParams.shadingsystem   = nameToShadingSystemEnum( shadingsystemName );
				}
				else
				{
					IECore::msg( IECore::Msg::Warning, "CyclesRenderer::option", fmt::format( "Unknown value for option \"{}\".", name.string() ) );
				}
				return;
			}
			else if( name == g_logLevelOptionName )
			{
				if( value == nullptr )
				{
					ccl::util_logging_verbosity_set( 0 );
					return;
				}
				else
				{
					if ( const IntData *data = reportedCast<const IntData>( value, "option", name ) )
					{
						ccl::util_logging_verbosity_set( data->readable() );
					}
					return;
				}
			}
			else if( name == g_useFrameAsSeedOptionName )
			{
				if( value == nullptr )
				{
					m_useFrameAsSeed = true;
					return;
				}
				else
				{
					if ( const BoolData *data = reportedCast<const BoolData>( value, "option", name ) )
					{
						m_useFrameAsSeed = data->readable();
					}
					return;
				}
			}
			else if( name == g_seedOptionName )
			{
				if( value == nullptr )
				{
					m_seed = 0;
					return;
				}
				else
				{
					if ( const IntData *data = reportedCast<const IntData>( value, "option", name ) )
					{
						m_seed = data->readable();
					}
					return;
				}
			}
			else if( boost::starts_with( name.string(), "cycles:session:" ) )
			{
				OPTION(bool,  m_sessionParams, g_experimentalOptionName,         experimental);
				OPTION(int,   m_sessionParams, g_samplesOptionName,              samples);
				OPTION(int,   m_sessionParams, g_pixelSizeOptionName,            pixel_size);
				OPTION(float, m_sessionParams, g_timeLimitOptionName,            time_limit);
				OPTION(bool,  m_sessionParams, g_useProfilingOptionName,         use_profiling);
				OPTION(bool,  m_sessionParams, g_useAutoTileOptionName,          use_auto_tile);
				OPTION(int,   m_sessionParams, g_tileSizeOptionName,             tile_size);

				IECore::msg( IECore::Msg::Warning, "CyclesRenderer::option", fmt::format( "Unknown option \"{}\".", name.string() ) );
				return;
			}
			else if( boost::starts_with( name.string(), "cycles:scene:" ) )
			{
				if( name == g_bvhLayoutOptionName )
				{
					if( value == nullptr )
					{
						m_sceneParams.bvh_layout = ccl::BVHLayout::BVH_LAYOUT_AUTO;
					}
					else if ( const StringData *data = reportedCast<const StringData>( value, "option", name ) )
					{
						m_sceneParams.bvh_layout = nameToBvhLayoutEnum( data->readable() );
					}
					if( m_rendering )
					{
						IECore::msg( IECore::Msg::Error, "CyclesRenderer::option", boost::format( "\"%s\" requires a manual render restart." ) % name ); \
					}
					return;
				}
				if( name == g_hairShapeOptionName )
				{
					if( value == nullptr )
					{
						m_sceneParams.hair_shape = ccl::CurveShapeType::CURVE_THICK;
					}
					else if ( const StringData *data = reportedCast<const StringData>( value, "option", name ) )
					{
						m_sceneParams.hair_shape = nameToCurveShapeTypeEnum( data->readable() );
					}
					if( m_rendering )
					{
						IECore::msg( IECore::Msg::Error, "CyclesRenderer::option", boost::format( "\"%s\" requires a manual render restart." ) % name ); \
					}
					return;
				}
				OPTION(bool, m_sceneParams, g_useBvhSpatialSplitOptionName,   use_bvh_spatial_split);
				OPTION(bool, m_sceneParams, g_useBvhUnalignedNodesOptionName, use_bvh_unaligned_nodes);
				OPTION(int,  m_sceneParams, g_numBvhTimeStepsOptionName,      num_bvh_time_steps);
				OPTION(int,  m_sceneParams, g_hairSubdivisionsOptionName,     hair_subdivisions);
				OPTION(int,  m_sceneParams, g_textureLimitOptionName,         texture_limit);

				IECore::msg( IECore::Msg::Warning, "CyclesRenderer::option", fmt::format( "Unknown option \"{}\".", name.string() ) );
				return;
			}
			else if( boost::starts_with( name.string(), "cycles:texture:" ) )
			{
#ifdef WITH_CYCLES_TEXTURE_CACHE
				OPTION(bool,  m_sceneParams, g_useTextureCacheOptionName,           texture.use_cache );
				OPTION(int,   m_sceneParams, g_textureCacheSizeOptionName,          texture.cache_size );
				OPTION(bool,  m_sceneParams, g_textureAutoConvertOptionName,        texture.auto_convert );
				OPTION(bool,  m_sceneParams, g_textureAcceptUnmippedOptionName,     texture.accept_unmipped );
				OPTION(bool,  m_sceneParams, g_textureAcceptUntiledOptionName,      texture.accept_untiled );
				OPTION(bool,  m_sceneParams, g_textureAutoTileOptionName,           texture.auto_tile );
				OPTION(bool,  m_sceneParams, g_textureAutoMipOptionName,            texture.auto_mip );
				OPTION(int,   m_sceneParams, g_textureTileSizeOptionName,           texture.tile_size );
				OPTION(float, m_sceneParams, g_textureBlurDiffuseOptionName,        texture.diffuse_blur );
				OPTION(float, m_sceneParams, g_textureBlurGlossyOptionName,         texture.glossy_blur );
				OPTION(bool,  m_sceneParams, g_textureUseCustomCachePathOptionName, texture.use_custom_cache_path );

				if( name == g_textureCustomCachePathOptionName )
				{
					if( value == nullptr )
					{
						m_sceneParams.texture.custom_cache_path = m_sceneParamsDefault.texture.custom_cache_path;
					}
					else if ( const StringData *data = reportedCast<const StringData>( value, "option", name ) )
					{
						m_sceneParams.texture.custom_cache_path = data->readable().c_str();
					}
					if( m_rendering )
					{
						IECore::msg( IECore::Msg::Error, "CyclesRenderer::option", boost::format( "\"%s\" requires a manual render restart." ) % name ); \
					}
					return;
				}
#endif

				IECore::msg( IECore::Msg::Warning, "CyclesRenderer::option", fmt::format( "Unknown option \"{}\".", name.string() ) );
				return;
			}
			// The last 3 are subclassed internally from ccl::Node so treat their params like Cycles sockets
			else if( boost::starts_with( name.string(), "cycles:background:" ) )
			{
				const ccl::SocketType *input = background->node_type->find_input( ccl::ustring( name.string().c_str() + 18 ) );
				if( value && input )
				{
					if( boost::starts_with( name.string(), "cycles:background:visibility:" ) )
					{
						if( const Data *d = reportedCast<const IECore::Data>( value, "option", name ) )
						{
							if( const IntData *data = static_cast<const IntData *>( d ) )
							{
								auto &vis = data->readable();
								auto ray = nameToRayType( name.string().c_str() + 29 );
								uint32_t prevVis = background->get_visibility();
								background->set_visibility( vis ? prevVis |= ray : prevVis & ~ray );
							}
						}
					}
					else if( name == g_backgroundShaderOptionName )
					{
						m_backgroundShader = nullptr;
						if( const IECoreScene::ShaderNetwork *d = reportedCast<const IECoreScene::ShaderNetwork>( value, "option", name ) )
						{
							m_backgroundShader = m_shaderCache->get( d );
						}
						else
						{
							m_backgroundShader = nullptr;
						}
					}
					else if( name == g_backgroundLightgroupOptionName )
					{
						if( value == nullptr )
						{
							m_backgroundLightgroup = ccl::ustring( "" );
						}
						else if ( const StringData *data = reportedCast<const StringData>( value, "option", name ) )
						{
							m_backgroundLightgroup = ccl::ustring( data->readable() );
						}
					}
					else if( const Data *data = reportedCast<const Data>( value, "option", name ) )
					{
						SocketAlgo::setSocket( (ccl::Node*)background, input, data );
					}
					else
					{
						background->set_default_value( *input );
					}
				}
				else if( input )
				{
					background->set_default_value( *input );
				}
				return;
			}
			else if( boost::starts_with( name.string(), "cycles:film:" ) )
			{
				if( name == g_cryptomatteAccurateOptionName )
				{
					m_outputsChanged = true;
					if( value == nullptr )
					{
						m_cryptomatteAccurate = false;
						return;
					}
					if( const BoolData *data = reportedCast<const BoolData>( value, "option", name ) )
					{
						m_cryptomatteAccurate = data->readable();
						return;
					}
				}

				if( name == g_cryptomatteDepthOptionName )
				{
					m_outputsChanged = true;
					if( value == nullptr )
					{
						m_cryptomatteDepth = 0;
						return;
					}
					if( const IntData *data = reportedCast<const IntData>( value, "option", name ) )
					{
						m_cryptomatteDepth = data->readable();
						return;
					}
				}

				const ccl::SocketType *input = film->node_type->find_input( ccl::ustring( name.string().c_str() + 12 ) );
				if( value && input )
				{
					if( const Data *data = reportedCast<const Data>( value, "option", name ) )
					{
						SocketAlgo::setSocket( (ccl::Node*)film, input, data );
					}
					else
					{
						film->set_default_value( *input );
					}
				}
				else if( input )
				{
					film->set_default_value( *input );
				}
				return;
			}
			else if( boost::starts_with( name.string(), "cycles:integrator:" ) )
			{
				const ccl::SocketType *input = integrator->node_type->find_input( ccl::ustring( name.string().c_str() + 18 ) );
				if( value && input )
				{
					if( const Data *data = reportedCast<const Data>( value, "option", name ) )
					{
						SocketAlgo::setSocket( (ccl::Node*)integrator, input, data );
					}
					else
					{
						integrator->set_default_value( *input );
					}
				}
				else if( input )
				{
					integrator->set_default_value( *input );
				}

				if( name == g_useDenoiseOptionName )
				{
					m_outputsChanged = true;
				}

				return;
			}
			else if( boost::starts_with( name.string(), "cycles:" ) )
			{
				IECore::msg( IECore::Msg::Warning, "CyclesRenderer::option", fmt::format( "Unknown option \"{}\".", name.string() ) );
				return;
			}
			else if( boost::starts_with( name.string(), "user:" ) )
			{
				IECore::msg( Msg::Warning, "CyclesRenderer::option", fmt::format( "User option \"{}\" not supported", name.string() ) );
				return;
			}
			else if( boost::contains( name.c_str(), ":" ) )
			{
				// Ignore options prefixed for some other renderer.
				return;
			}
			else
			{
				IECore::msg( IECore::Msg::Warning, "CyclesRenderer::option", fmt::format( "Unknown option \"{}\".", name.string() ) );
				return;
			}
		}

		void output( const IECore::InternedString &name, const Output *output ) override
		{
			const IECore::MessageHandler::Scope s( m_messageHandler.get() );

			if( !output )
			{
				// Remove output pass
				const auto coutput = m_outputs.find( name );
				if( coutput != m_outputs.end() )
				{
					m_outputs.erase( name );
					m_outputsChanged = true;
				}
			}
			else
			{
				const auto coutput = m_outputs.find( name );
				if( coutput == m_outputs.end() )
				{
					m_outputs[name] = new CyclesOutput( name, output );
					m_outputsChanged = true;
				}
			}
		}

		Renderer::AttributesInterfacePtr attributes( const IECore::CompoundObject *attributes ) override
		{
			const IECore::MessageHandler::Scope s( m_messageHandler.get() );

			return m_attributesCache->get( attributes );
		}

		ObjectInterfacePtr camera( const std::string &name, const IECoreScene::Camera *camera, const AttributesInterface *attributes ) override
		{
			const IECore::MessageHandler::Scope s( m_messageHandler.get() );

			SharedCCameraPtr ccamera = m_cameraCache->get( camera, name );
			if( !ccamera )
			{
				return nullptr;
			}

			// Store the camera for later use in updateCamera().
			m_cameras[name] = camera;

			ObjectInterfacePtr result = new CyclesCamera( ccamera );
			result->attributes( attributes );
			return result;
		}

		ObjectInterfacePtr light( const std::string &name, const IECore::Object *object, const AttributesInterface *attributes ) override
		{
			const IECore::MessageHandler::Scope s( m_messageHandler.get() );

			SharedCLightPtr clight = m_lightCache->get( name );
			if( !clight )
			{
				return nullptr;
			}

			CyclesLightPtr result = new CyclesLight( clight );
			result->attributes( attributes );

			result->nodesCreated( m_lightsCreated );

			return result;
		}

		ObjectInterfacePtr lightFilter( const std::string &name, const IECore::Object *object, const AttributesInterface *attributes ) override
		{
			const IECore::MessageHandler::Scope s( m_messageHandler.get() );

			IECore::msg( IECore::Msg::Warning, "CyclesRenderer", "lightFilter() unimplemented" );
			return nullptr;
		}

		ObjectInterfacePtr object( const std::string &name, const IECore::Object *object, const AttributesInterface *attributes ) override
		{
			const IECore::MessageHandler::Scope s( m_messageHandler.get() );

			if( object->typeId() == IECoreScene::Camera::staticTypeId() )
			{
				return nullptr;
			}

			Instance instance = m_instanceCache->get( object, attributes, name );
			if( !instance.object() )
			{
				return nullptr;
			}

			ObjectInterfacePtr result = new CyclesObject( instance, m_frame );
			result->attributes( attributes );

			instance.objectsCreated( m_objectsCreated );
			// These will only accumulate if it's the prototype
			instance.geometryCreated( m_geometryCreated );

			return result;
		}

		ObjectInterfacePtr object( const std::string &name, const std::vector<const IECore::Object *> &samples, const std::vector<float> &times, const AttributesInterface *attributes ) override
		{
			const IECore::MessageHandler::Scope s( m_messageHandler.get() );

			if( samples.front()->typeId() == IECoreScene::Camera::staticTypeId() )
			{
				return nullptr;
			}

			int frameIdx = -1;
			if( m_scene->camera->get_motion_position() == ccl::MOTION_POSITION_START )
			{
				frameIdx = 0;
			}
			else if( m_scene->camera->get_motion_position() == ccl::MOTION_POSITION_END )
			{
				frameIdx = times.size()-1;
			}
			Instance instance = m_instanceCache->get( samples, times, frameIdx, attributes, name );
			if( !instance.object() )
			{
				return nullptr;
			}

			ObjectInterfacePtr result = new CyclesObject( instance, m_frame );
			result->attributes( attributes );

			instance.objectsCreated( m_objectsCreated );
			// These will only accumulate if it's the prototype
			instance.geometryCreated( m_geometryCreated );

			return result;
		}

		void render() override
		{
			const IECore::MessageHandler::Scope s( m_messageHandler.get() );
			{
				// Make sure to apply any scene/session parameters first so we only hard-reset once
				// before any rendering starts as we cannot set these after rendering starts.
				if( !m_rendering )
				{
					updateSessionParams();
				}

				// If the requested device wasn't found & we don't have device fallback to CPU, error out.
				if( !m_deviceAvailable )
				{
					return;
				}

				std::scoped_lock sceneLock( m_scene->mutex );
				if( m_rendering && m_renderType == Interactive )
				{
					clearUnused();
				}

				updateSceneObjects();
				updateOptions();
				updateCamera();
				updateOutputs();

				if( m_rendering )
				{
					if( m_scene->need_reset() )
					{
						m_session->reset( m_sessionParams, m_bufferParams );
					}
				}
			}

			if( m_rendering )
			{
				m_session->set_pause( false );
				return;
			}

			m_session->start();

			m_rendering = true;

			if( m_renderType == Interactive )
			{
				return;
			}

			// Free up caches, Cycles now owns the data.
			resetCaches();
			m_session->wait();
		}

		void pause() override
		{
			const IECore::MessageHandler::Scope s( m_messageHandler.get() );

			if( m_rendering )
			{
				m_session->set_pause( true );
			}
		}

		IECore::DataPtr command( const IECore::InternedString name, const IECore::CompoundDataMap &parameters ) override
		{
			if( boost::starts_with( name.string(), "cycles:" ) || name.string().find( ":" ) == string::npos )
			{
				IECore::msg( IECore::Msg::Warning, "CyclesRenderer::command", fmt::format( "Unknown command \"{}\"", name.c_str() ) );
			}

			return nullptr;
		}

	private :

		void init()
		{
			// Fallback
			ccl::DeviceType deviceTypeFallback = ccl::DEVICE_CPU;
			ccl::DeviceInfo deviceFallback;

			m_deviceAvailable = false;

			for( const ccl::DeviceInfo& device : IECoreCycles::devices() )
			{
				if( deviceTypeFallback == device.type )
				{
					deviceFallback = device;
					break;
				}
			}

			// Set GPU-specific options
			for( ccl::DeviceInfo& device : IECoreCycles::devices() )
			{
				if( device.type == ccl::DEVICE_CUDA || device.type == ccl::DEVICE_OPTIX )
				{
					device.has_peer_memory = m_peerMemory;
				}
				else if( device.type == ccl::DEVICE_METAL )
				{
					device.has_peer_memory = m_peerMemory;
#if CYCLES_VERSION_MAJOR == 3 && CYCLES_VERSION_MINOR < 6
					device.use_metalrt = m_useHardwareRT;
#else
					device.use_hardware_raytracing = m_useHardwareRT;
#endif
					// This seems to only be for Metal currently
					device.kernel_optimization_level = m_renderType != Interactive ? m_kernelOptimizationLevel : ccl::KERNEL_OPTIMIZATION_LEVEL_OFF;
				}
				else if( device.type == ccl::DEVICE_HIP || device.type == ccl::DEVICE_ONEAPI )
				{
					device.has_peer_memory = m_peerMemory;
#if !( CYCLES_VERSION_MAJOR == 3 && CYCLES_VERSION_MINOR < 6 )
					device.use_hardware_raytracing = m_useHardwareRT;
#endif
				}
			}

			if( m_deviceName == g_multiDeviceName.c_str() )
			{
				ccl::DeviceInfo multidevice = ccl::Device::get_multi_device( m_multiDevices, m_sessionParams.threads, m_sessionParams.background );
				m_sessionParams.device = multidevice;
				m_deviceAvailable = true;
				vector<string> deviceList;
				for( const ccl::DeviceInfo& device : m_multiDevices )
				{
					deviceList.push_back( device.id );
				}
				IECore::msg( IECore::Msg::Info, "CyclesRenderer", fmt::format( "Using the following devices in multi-device mode: \"{}\".", fmt::join( deviceList, ", " ) ) );
			}
			else
			{
				for( const ccl::DeviceInfo& device : IECoreCycles::devices() )
				{
					if( m_deviceName == device.id )
					{
						m_sessionParams.device = device;
						m_deviceAvailable = true;
						IECore::msg( IECore::Msg::Info, "CyclesRenderer", fmt::format( "Using device: \"{}\".", device.id ) );
						break;
					}
				}
			}

			if( !m_deviceAvailable )
			{
				if( m_useDeviceFallback )
				{
					IECore::msg( IECore::Msg::Warning, "CyclesRenderer", fmt::format( "Cannot find the device \"{}\" requested, reverting to CPU.", m_deviceName ) );
					m_sessionParams.device = deviceFallback;
					m_deviceAvailable = true;
				}
				else
				{
					IECore::msg( IECore::Msg::Error, "CyclesRenderer", fmt::format( "Cannot find the device \"{}\" requested.", m_deviceName ) );
				}
			}

			if( !m_sessionParams.device.has_osl && m_sessionParams.shadingsystem == ccl::SHADINGSYSTEM_OSL )
			{
				if( m_useDeviceFallback )
				{
					IECore::msg( IECore::Msg::Warning, "CyclesRenderer", "Shading system is set to OSL but the device doesn't support it, reverting to CPU." );
					m_sessionParams.device = deviceFallback;
					m_deviceAvailable = true;
				}
				else
				{
					IECore::msg( IECore::Msg::Error, "CyclesRenderer", "Shading system is set to OSL but the device doesn't support it." );
					m_deviceAvailable = false;
				}
			}

			if( m_session )
			{
				delete m_session;
			}
			m_session = new ccl::Session( m_sessionParams, m_sceneParams );

			m_session->progress.set_update_callback( function_bind( &CyclesRenderer::progress, this ) );

			m_scene = m_session->scene;

			m_scene->camera->need_flags_update = true;
			m_scene->camera->update( m_scene );

			// Set a more sane default than the arbitrary 0.8f
			m_scene->film->set_exposure( 1.0f );
		}

		void clearUnused()
		{
			m_cameraCache->clearUnused();
			m_instanceCache->clearUnused();
			m_lightCache->clearUnused();
			m_attributesCache->clearUnused();
		}

		void updateSceneObjects()
		{
			if( m_sessionParams.shadingsystem == ccl::SHADINGSYSTEM_SVM && m_shaderCache->hasOSLShader() )
			{
				IECore::msg( IECore::Msg::Error, "CyclesRenderer", "OSL Shader detected however the SVM shading-system is being used, this will cause problems in a running interactive render" );
			}
			// Add every shader each time, less issues
			m_shaderCache->nodesCreated( m_shadersCreated );

			m_lightCache->update( m_scene, m_lightsCreated );
			m_instanceCache->update( m_scene, m_objectsCreated, m_geometryCreated, m_frame );
			m_shaderCache->update( m_scene, m_shadersCreated );

			for( auto object : m_scene->objects )
			{
				if( object->is_modified() )
				{
					object->tag_update( m_scene );
				}
			}

			for( auto light : m_scene->lights )
			{
				if( light->is_modified() )
				{
					light->tag_update( m_scene );
				}
			}
		}

		void updateSessionParams()
		{
			// If anything changes in scene or session, we reset.
			if( m_scene->params.modified( m_sceneParams ) ||
				m_session->params.modified( m_sessionParams ) ||
				m_deviceName != g_defaultDeviceName.c_str()
			)
			{
				copySocketValues( *(m_scene->integrator), m_integrator );
				copySocketValues( *(m_scene->background), m_background );
				copySocketValues( *(m_scene->film), m_film );

				init();
				// Re-apply the settings for these.
				// Skip "node" types as this would be copying a stale pointer eg. the shader
				// for background that should be "default_background" at this stage
				// which potentially will be set later to something else in `updateOptions()` anyways.
				copySocketValues( m_integrator, *(m_scene->integrator), true );
				copySocketValues( m_background, *(m_scene->background), true );
				copySocketValues( m_film, *(m_scene->film), true );

				m_scene->integrator->tag_update( m_scene, ccl::Integrator::UPDATE_ALL );
				m_scene->background->tag_update( m_scene );

				// We need to set the ownership of the already created objects to the newly created scene
				for( ccl::Node *node : m_objectsCreated )
				{
					node->set_owner( m_scene );
				}
				for( ccl::Node *node : m_lightsCreated )
				{
					node->set_owner( m_scene );
				}
				for( ccl::Node *node : m_geometryCreated )
				{
					node->set_owner( m_scene );
				}
				for( ccl::Node *node : m_shadersCreated )
				{
					node->set_owner( m_scene );
				}
			}
			else
			{
				// The first init intentionally does not print to message handler so that we don't print
				// twice, so we do it here if the default device will be used.
				IECore::msg( IECore::Msg::Info, "CyclesRenderer", fmt::format( "Using device: \"{}\".", g_defaultDeviceName.c_str() ) );
			}
		}

		void updateOptions()
		{
			ccl::Integrator *integrator = m_scene->integrator;
			ccl::Background *background = m_scene->background;

			if( m_useFrameAsSeed )
			{
				integrator->set_seed( m_frame );
			}
			else
			{
				integrator->set_seed( m_seed );
			}

			ccl::Shader *lightShader = nullptr;
			ccl::ustring lightGroup = ccl::ustring("");

			for( ccl::Light *light : m_scene->lights )
			{
				if( light->get_light_type() == ccl::LIGHT_BACKGROUND )
				{
					lightShader = light->get_shader();
					lightGroup = light->get_lightgroup();
					break;
				}
			}

			ccl::Film *film = m_scene->film;

			m_session->set_samples( m_sessionParams.samples );

			if( m_backgroundShader )
			{
				background->set_shader( m_backgroundShader->shader() );
				background->set_lightgroup( m_backgroundLightgroup );
			}
			else if( lightShader )
			{
				background->set_shader( lightShader );
				background->set_lightgroup( lightGroup );
			}
			else
			{
				background->set_shader( m_scene->default_background );
				background->set_lightgroup( m_backgroundLightgroup );
			}

			if( integrator->is_modified() )
			{
				integrator->tag_update( m_scene, ccl::Integrator::UPDATE_ALL );
				m_integrator = *integrator;
			}

			if( background->is_modified() )
			{
				background->tag_update( m_scene );
				m_background = *background;
			}

			if( film->is_modified() )
			{
				integrator->tag_update( m_scene, ccl::Integrator::UPDATE_ALL );
				m_film = *film;
			}
		}

		void updateOutputs()
		{
			ccl::Camera *camera = m_scene->camera;
			int width = camera->get_full_width();
			int height = camera->get_full_height();
			m_bufferParamsModified.full_width = width;
			m_bufferParamsModified.full_height = height;
			m_bufferParamsModified.full_x = (int)(camera->get_border_left() * (float)width);
			m_bufferParamsModified.full_y = (int)(camera->get_border_bottom() * (float)height);
			m_bufferParamsModified.width =  (int)(camera->get_border_right() * (float)width) - m_bufferParamsModified.full_x;
			m_bufferParamsModified.height = (int)(camera->get_border_top() * (float)height) - m_bufferParamsModified.full_y;

			if( m_bufferParams.modified( m_bufferParamsModified ) )
			{
				m_outputsChanged = true;
				m_bufferParams = m_bufferParamsModified;
			}

			if( !m_outputsChanged )
				return;

			Box2i displayWindow(
				V2i( 0, 0 ),
				V2i( width - 1, height - 1 )
			);
			Box2i dataWindow(
				V2i(
					(int)(camera->get_border_left()   * (float)width ),
					(int)(camera->get_border_bottom() * (float)height )
				),
				V2i(
					(int)(camera->get_border_right()  * (float)width ) - 1,
					(int)(camera->get_border_top()    * (float)height - 1 )
				)
			);

			ccl::set<ccl::Pass *> clearPasses( m_scene->passes.begin(), m_scene->passes.end() );
			m_scene->delete_nodes( clearPasses );

			CompoundDataPtr paramData = new CompoundData();

			paramData->writable()["default"] = new StringData( "rgba" );

			ccl::CryptomatteType crypto = ccl::CRYPT_NONE;
			if( m_cryptomatteAccurate )
			{
				crypto = static_cast<ccl::CryptomatteType>( crypto | ccl::CRYPT_ACCURATE );
			}

			CompoundDataPtr layersData = new CompoundData();
			InternedString cryptoAsset;
			InternedString cryptoObject;
			InternedString cryptoMaterial;
			bool hasShadowCatcher = false;
			for( auto &coutput : m_outputs )
			{
				if( ( m_renderType != Interactive && coutput.second->m_interactive ) ||
					( m_renderType == Interactive && !coutput.second->m_interactive ) )
				{
					continue;
				}

				ccl::PassType passType = coutput.second->m_passType;

				// We need to add all lightgroup passes in-order
				if( coutput.second->m_lightgroup )
					continue;

				if( passType == ccl::PASS_CRYPTOMATTE )
				{
					if( coutput.second->m_data == "cryptomatte_asset" )
					{
						crypto = static_cast<ccl::CryptomatteType>( crypto | ccl::CRYPT_ASSET );
						cryptoAsset = coutput.first;
					}
					else if( coutput.second->m_data == "cryptomatte_object" )
					{
						crypto = static_cast<ccl::CryptomatteType>( crypto | ccl::CRYPT_OBJECT );
						cryptoObject = coutput.first;
					}
					else if( coutput.second->m_data == "cryptomatte_material" )
					{
						crypto = static_cast<ccl::CryptomatteType>( crypto | ccl::CRYPT_MATERIAL );
						cryptoMaterial = coutput.first;
					}
					continue;
				}

				if( passType == ccl::PASS_SHADOW_CATCHER )
				{
					hasShadowCatcher = true;
				}

				bool denoise = coutput.second->m_denoise;
				std::string name = denoise ? ccl::string_printf( "%s_denoised", coutput.second->m_data.c_str() ) : coutput.second->m_data;
				ccl::Pass *pass = m_scene->create_node<ccl::Pass>();
				pass->set_type( passType );
				pass->set_name( ccl::ustring( name ) );

				// Allow the viewport to have a denoiser applied to default rgba pass.
				if( m_scene->integrator->get_use_denoise() && passType == ccl::PASS_COMBINED && coutput.second->m_viewport )
				{
					pass->set_mode( ccl::PassMode::DENOISED );
				}
				else
				{
					pass->set_mode( denoise ? ccl::PassMode::DENOISED : ccl::PassMode::NOISY );
				}

				const IECore::CompoundDataPtr layer = coutput.second->m_parameters->copy();
				layersData->writable()[name] = layer;
			}

			// Adding cryptomattes in-order matters
			ccl::Film *film = m_scene->film;
			if( crypto == ccl::CRYPT_NONE || crypto == ( ccl::CRYPT_NONE | ccl::CRYPT_ACCURATE ) )
			{
				// If there's no crypto, we must set depth to 0 otherwise bugs appear
				film->set_cryptomatte_depth( 0 );
			}
			else if( !m_cryptomatteDepth )
			{
				// At least have 1 depth if there are crypto passes
				film->set_cryptomatte_depth( 1 );
			}
			else
			{
				film->set_cryptomatte_depth( ccl::divide_up( std::min( 16, m_cryptomatteDepth ), 2 ) );
			}
			int depth = film->get_cryptomatte_depth();
			if( crypto & ccl::CRYPT_OBJECT )
			{
				std::string name( "cryptomatte_object" );
				IECore::CompoundDataPtr layer = m_outputs[cryptoObject]->m_parameters->copy();
				updateCryptomatteMetadata( layer.get(), name, m_scene );
				for( int i = 0; i < depth; ++i )
				{
					ccl::Pass *pass = m_scene->create_node<ccl::Pass>();
					pass->set_type( ccl::PASS_CRYPTOMATTE );
					pass->set_name( ccl::ustring( ccl::string_printf( "%s%02d", name.c_str(), i ) ) );
					pass->set_mode( ccl::PassMode::NOISY );
					layersData->writable()[pass->get_name().c_str()] = layer;
				}
			}
			if( crypto & ccl::CRYPT_MATERIAL )
			{
				std::string name( "cryptomatte_material" );
				IECore::CompoundDataPtr layer = m_outputs[cryptoMaterial]->m_parameters->copy();
				updateCryptomatteMetadata( layer.get(), name, m_scene );
				for( int i = 0; i < depth; ++i )
				{
					ccl::Pass *pass = m_scene->create_node<ccl::Pass>();
					pass->set_type( ccl::PASS_CRYPTOMATTE );
					pass->set_name( ccl::ustring( ccl::string_printf( "%s%02d", name.c_str(), i ) ) );
					pass->set_mode( ccl::PassMode::NOISY );
					layersData->writable()[pass->get_name().c_str()] = layer;
				}
			}
			if( crypto & ccl::CRYPT_ASSET )
			{
				std::string name( "cryptomatte_asset" );
				IECore::CompoundDataPtr layer = m_outputs[cryptoAsset]->m_parameters->copy();
				updateCryptomatteMetadata( layer.get(), name, m_scene );
				for( int i = 0; i < depth; ++i )
				{
					ccl::Pass *pass = m_scene->create_node<ccl::Pass>();
					pass->set_type( ccl::PASS_CRYPTOMATTE );
					pass->set_name( ccl::ustring( ccl::string_printf( "%s%02d", name.c_str(), i ) ) );
					pass->set_mode( ccl::PassMode::NOISY );
					layersData->writable()[pass->get_name().c_str()] = layer;
				}
			}

			// Add lightgroups on the end
			for( auto &coutput : m_outputs )
			{
				if( ( m_renderType != Interactive && coutput.second->m_interactive ) ||
					( m_renderType == Interactive && !coutput.second->m_interactive ) )
				{
					continue;
				}

				ccl::PassType passType = coutput.second->m_passType;

				if( !coutput.second->m_lightgroup )
					continue;

				bool denoise = coutput.second->m_denoise;
				std::string name = denoise ? ccl::string_printf( "%s_denoised", coutput.second->m_data.c_str() ) : coutput.second->m_data;
				ccl::Pass *pass = m_scene->create_node<ccl::Pass>();
				pass->set_type( passType );
				pass->set_name( ccl::ustring( name ) );
				pass->set_mode( denoise ? ccl::PassMode::DENOISED : ccl::PassMode::NOISY );
				pass->set_lightgroup( ccl::ustring( coutput.second->m_data ) );

				const IECore::CompoundDataPtr layer = coutput.second->m_parameters->copy();
				layersData->writable()[name] = layer;
			}

			paramData->writable()["layers"] = layersData;

			// When we reset the session, it cancels the internal PathTrace and
			// waits for it to finish. We need to do this _before_ calling
			// `set_output_driver()`, because otherwise the rendering threads
			// may try to send data to an output driver that was just destroyed
			// on the main thread.
			/// \todo `Renderer::pause()` really shouldn't return until after
			/// the PathTrace has been cancelled, so we shouldn't need to worry
			/// about that here.
			m_session->reset( m_sessionParams, m_bufferParams );

			film->set_cryptomatte_passes( crypto );
			film->set_use_approximate_shadow_catcher( !hasShadowCatcher );
			if( m_renderType == Interactive )
				m_session->set_output_driver( ccl::make_unique<IEDisplayOutputDriver>( displayWindow, dataWindow, paramData ) );
			else
				m_session->set_output_driver( ccl::make_unique<OIIOOutputDriver>( displayWindow, dataWindow, paramData ) );

			m_outputsChanged = false;
		}

		void updateCamera()
		{
			// Check that the camera we want to use exists,
			// and if not, create a default one.
			{
				const auto cameraIt = m_cameras.find( m_camera );
				if( cameraIt == m_cameras.end() )
				{
					if( !m_camera.empty() )
					{
						IECore::msg(
							IECore::Msg::Warning, "CyclesRenderer",
							fmt::format( "Camera \"{}\" does not exist", m_camera )
						);
					}

					if( m_scene->camera->name != m_camera || m_cameraDefault.is_modified() )
					{
						ccl::Camera prevcam = *m_scene->camera;
						*m_scene->camera = m_cameraDefault;
						m_scene->camera->shutter_table_offset = prevcam.shutter_table_offset;
						m_scene->camera->need_flags_update = prevcam.need_flags_update;
						m_scene->camera->update( m_scene );
						m_cameraDefault = *m_scene->camera;
					}
				}
				else
				{
					ccl::Camera *ccamera = m_cameraCache->get( cameraIt->second.get(), cameraIt->first ).get();
					if( m_scene->camera->name != m_camera || ccamera->is_modified() )
					{
						ccl::Camera prevcam = *m_scene->camera;
						*m_scene->camera = *ccamera;
						m_scene->camera->shutter_table_offset = prevcam.shutter_table_offset;
						m_scene->camera->need_flags_update = prevcam.need_flags_update;
						m_scene->camera->update( m_scene );
						*ccamera = *m_scene->camera;
					}
				}
			}

			// Dicing camera update
			{
				const auto cameraIt = m_cameras.find( m_dicingCamera );
				if( cameraIt == m_cameras.end() )
				{
					if( !m_camera.empty() && ( m_dicingCamera != "" ) )
					{
						IECore::msg(
							IECore::Msg::Warning, "CyclesRenderer",
							fmt::format( "Dicing camera \"{}\" does not exist", m_dicingCamera )
						);
					}
					*m_scene->dicing_camera = *m_scene->camera;
				}
				else
				{
					ccl::Camera *ccamera = m_cameraCache->get( cameraIt->second.get(), cameraIt->first ).get();
					if( m_scene->camera->name != m_dicingCamera || ccamera->is_modified() )
					{
						*m_scene->dicing_camera = *ccamera;
						m_scene->dicing_camera->update( m_scene );
						*ccamera = *m_scene->camera;
					}
				}
			}
		}

		void progress()
		{
			const IECore::MessageHandler::Scope s( m_messageHandler.get() );

			string status, subStatus, memStatus;
			double totalTime, renderTime;
			float memUsed = (float)m_session->stats.mem_used / 1024.0f / 1024.0f / 1024.0f;
			float memPeak = (float)m_session->stats.mem_peak / 1024.0f / 1024.0f / 1024.0f;

			m_session->progress.get_status( status, subStatus );
			m_session->progress.get_time( totalTime, renderTime );

			if( subStatus != "" )
				status += ": " + subStatus;

			memStatus = ccl::string_printf( "Mem:%.3fG, Peak:%.3fG", (double)memUsed, (double)memPeak );

			double currentTime = ccl::time_dt();
			if( status != m_lastStatus )// || ( m_renderType == Interactive && ( currentTime - m_lastStatusTime ) > 1.0 ) )
			{
				IECore::msg( IECore::MessageHandler::Level::Info, "Cycles", memStatus + " | " + status );
				m_lastStatus = status;
				m_lastStatusTime = currentTime;
			}

			if( m_session->progress.get_error() )
			{
				string error = m_session->progress.get_error_message();
				if (error != m_lastError)
				{
					IECore::msg( IECore::MessageHandler::Level::Error, "Cycles", error );
					m_lastError = error;
				}
			}
		}

		void getCyclesDevices()
		{
			int indexCuda = 0;
			int indexHIP = 0;
			int indexOptiX = 0;
			int indexMetal = 0;
			int indexOneAPI = 0;
			for( const ccl::DeviceInfo &device : IECoreCycles::devices() )
			{
				if( device.type == ccl::DEVICE_CPU )
				{
					m_deviceMap[g_defaultDeviceName] = device;
					continue;
				}
				string deviceName = ccl::Device::string_from_type( device.type ).c_str();
				if( device.type == ccl::DEVICE_CUDA )
				{
					auto optionName = fmt::format( "CUDA:{:02}", indexCuda );
					m_deviceMap[optionName] = device;
					++indexCuda;
					continue;
				}
				if( device.type == ccl::DEVICE_HIP )
				{
					auto optionName = fmt::format( "HIP:{:02}", indexHIP );
					m_deviceMap[optionName] = device;
					++indexHIP;
					continue;
				}
				if( device.type == ccl::DEVICE_OPTIX )
				{
					auto optionName = fmt::format( "OPTIX:{:02}", indexOptiX );
					m_deviceMap[optionName] = device;
					++indexOptiX;
					continue;
				}
				if( device.type == ccl::DEVICE_METAL )
				{
					auto optionName = fmt::format( "METAL:{:02}", indexMetal );
					m_deviceMap[optionName] = device;
					++indexMetal;
					continue;
				}
				if( device.type == ccl::DEVICE_ONEAPI )
				{
					auto optionName = fmt::format( "ONEAPI:{:02}", indexOneAPI );
					m_deviceMap[optionName] = device;
					++indexOneAPI;
					continue;
				}
			}
		}

		void resetCaches()
		{
			m_cameraCache.reset();
			m_instanceCache.reset();
			m_lightCache.reset();
			m_shaderCache.reset();
			m_attributesCache.reset();
		}

		// Cycles core objects.
		ccl::Session *m_session;
		ccl::Scene *m_scene;
		ccl::SessionParams m_sessionParams;
		ccl::SceneParams m_sceneParams;
		ccl::BufferParams m_bufferParams;
		ccl::BufferParams m_bufferParamsModified;
		ccl::Integrator m_integrator;
		ccl::Background m_background;
		ccl::Film m_film;

		// Background
		CyclesShaderPtr m_backgroundShader;
		ccl::ustring m_backgroundLightgroup;

		// Defaults
		ccl::Camera m_cameraDefault;
		ccl::SessionParams m_sessionParamsDefault;
		ccl::SceneParams m_sceneParamsDefault;

		// IECoreScene::Renderer
		string m_deviceName;
		RenderType m_renderType;
		int m_frame;
		string m_camera;
		bool m_rendering;
		bool m_outputsChanged;
		bool m_cryptomatteAccurate;
		int m_cryptomatteDepth;
		int m_seed;
		bool m_useFrameAsSeed;

		// GPU Device options
		bool m_useDeviceFallback;
		bool m_peerMemory;
		bool m_useHardwareRT;
		ccl::KernelOptimizationLevel m_kernelOptimizationLevel;
		bool m_deviceAvailable;

		// Logging
		IECore::MessageHandlerPtr m_messageHandler;
		string m_lastError;
		string m_lastStatus;
		double m_lastStatusTime;

		// Caches
		CameraCachePtr m_cameraCache;
		ShaderCachePtr m_shaderCache;
		LightCachePtr m_lightCache;
		InstanceCachePtr m_instanceCache;
		AttributesCachePtr m_attributesCache;

		// Nodes created to update to Cycles
		NodesCreated m_objectsCreated;
		NodesCreated m_lightsCreated;
		NodesCreated m_geometryCreated;
		NodesCreated m_shadersCreated;

		// Outputs
		OutputMap m_outputs;

		// Multi-Devices
		typedef unordered_map<string, ccl::DeviceInfo> DeviceMap;
		DeviceMap m_deviceMap;
		ccl::vector<ccl::DeviceInfo> m_multiDevices;

		// Cameras (Cycles can only know of one camera at a time)
		typedef tbb::concurrent_unordered_map<std::string, IECoreScene::ConstCameraPtr> CameraMap;
		CameraMap m_cameras;
		string m_dicingCamera;

		// Registration with factory
		static Renderer::TypeDescription<CyclesRenderer> g_typeDescription;

};

IECoreScenePreview::Renderer::TypeDescription<CyclesRenderer> CyclesRenderer::g_typeDescription( "Cycles" );

} // namespace<|MERGE_RESOLUTION|>--- conflicted
+++ resolved
@@ -1316,68 +1316,9 @@
 			boost::optional<bool> objectSpace;
 			boost::optional<float> velocityScale;
 			boost::optional<string> precision;
-<<<<<<< HEAD
 
 			void hash( IECore::MurmurHash &h ) const
 			{
-				if( clipping && clipping.get() != 0.001f )
-				{
-					h.append( clipping.get() );
-				}
-				if( stepSize && stepSize.get() != 0.0f )
-				{
-					h.append( stepSize.get() );
-				}
-				if( objectSpace && objectSpace.get() != false )
-				{
-					h.append( objectSpace.get() );
-				}
-				if( velocityScale && velocityScale.get() != 1.0f )
-				{
-					h.append( velocityScale.get() );
-				}
-				if( precision && precision.get() != g_volumePrecisionEnumNames[0].c_str() )
-				{
-					h.append( precision.get() );
-				}
-			}
-=======
->>>>>>> 98d29601
-
-			void hash( IECore::MurmurHash &h ) const
-			{
-<<<<<<< HEAD
-				bool retval = true;
-				if( object->get_geometry() && object->get_geometry()->is_volume() )
-				{
-					ccl::Volume *volume = (ccl::Volume*)object->get_geometry();
-					if( clipping && ( volume->get_clipping() != clipping.get() ) )
-					{
-						volume->set_clipping( clipping.get() );
-						retval = false;
-					}
-					if( stepSize && ( volume->get_step_size() != stepSize.get() ) )
-					{
-						volume->set_step_size( stepSize.get() );
-						retval = false;
-					}
-					if( objectSpace && ( volume->get_object_space() != objectSpace.get() ) )
-					{
-						volume->set_object_space( objectSpace.get() );
-						retval = false;
-					}
-					if( velocityScale && ( volume->get_velocity_scale() != velocityScale.get() ) )
-					{
-						volume->set_velocity_scale( velocityScale.get() );
-						retval = false;
-					}
-					if( precision && ( GeometryAlgo::getVolumePrecision( volume ) != nameToVolumePrecisionEnum( precision.get() ) ) )
-					{
-						retval = false;
-					}
-				}
-				return retval;
-=======
 				if( clipping && clipping.get() != 0.001f )
 				{
 					h.append( clipping.get() );
@@ -1422,7 +1363,6 @@
 						volume->set_velocity_scale( velocityScale.get() );
 					}
 				}
->>>>>>> 98d29601
 			}
 
 		};
