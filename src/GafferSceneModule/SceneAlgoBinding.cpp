//////////////////////////////////////////////////////////////////////////
//
//  Copyright (c) 2014, Image Engine Design Inc. All rights reserved.
//
//  Redistribution and use in source and binary forms, with or without
//  modification, are permitted provided that the following conditions are
//  met:
//
//      * Redistributions of source code must retain the above
//        copyright notice, this list of conditions and the following
//        disclaimer.
//
//      * Redistributions in binary form must reproduce the above
//        copyright notice, this list of conditions and the following
//        disclaimer in the documentation and/or other materials provided with
//        the distribution.
//
//      * Neither the name of John Haddon nor the names of
//        any other contributors to this software may be used to endorse or
//        promote products derived from this software without specific prior
//        written permission.
//
//  THIS SOFTWARE IS PROVIDED BY THE COPYRIGHT HOLDERS AND CONTRIBUTORS "AS
//  IS" AND ANY EXPRESS OR IMPLIED WARRANTIES, INCLUDING, BUT NOT LIMITED TO,
//  THE IMPLIED WARRANTIES OF MERCHANTABILITY AND FITNESS FOR A PARTICULAR
//  PURPOSE ARE DISCLAIMED. IN NO EVENT SHALL THE COPYRIGHT OWNER OR
//  CONTRIBUTORS BE LIABLE FOR ANY DIRECT, INDIRECT, INCIDENTAL, SPECIAL,
//  EXEMPLARY, OR CONSEQUENTIAL DAMAGES (INCLUDING, BUT NOT LIMITED TO,
//  PROCUREMENT OF SUBSTITUTE GOODS OR SERVICES; LOSS OF USE, DATA, OR
//  PROFITS; OR BUSINESS INTERRUPTION) HOWEVER CAUSED AND ON ANY THEORY OF
//  LIABILITY, WHETHER IN CONTRACT, STRICT LIABILITY, OR TORT (INCLUDING
//  NEGLIGENCE OR OTHERWISE) ARISING IN ANY WAY OUT OF THE USE OF THIS
//  SOFTWARE, EVEN IF ADVISED OF THE POSSIBILITY OF SUCH DAMAGE.
//
//////////////////////////////////////////////////////////////////////////

#include "boost/python.hpp"

#include "SceneAlgoBinding.h"

#include "GafferScene/Filter.h"
#include "GafferScene/SceneAlgo.h"
#include "GafferScene/ScenePlug.h"
#include "GafferScene/ShaderTweaks.h"

#include "GafferImage/ImagePlug.h"

#include "IECoreScene/Camera.h"

#include "IECorePython/RefCountedBinding.h"
#include "IECorePython/ScopedGILRelease.h"

#include "boost/python/suite/indexing/container_utils.hpp"
#include "boost/python/suite/indexing/vector_indexing_suite.hpp"

using namespace boost::python;
using namespace IECore;
using namespace Gaffer;
using namespace GafferScene;

namespace
{

bool existsWrapper( const ScenePlug &scene, const ScenePlug::ScenePath &path )
{
	// gil release in case the scene traversal dips back into python:
	IECorePython::ScopedGILRelease r;
	return SceneAlgo::exists( &scene, path );
}

bool visibleWrapper( const ScenePlug &scene, const ScenePlug::ScenePath &path )
{
	IECorePython::ScopedGILRelease r;
	return SceneAlgo::visible( &scene, path );
}

object filteredNodesWrapper( Filter &filter )
{
	const auto nodes = SceneAlgo::filteredNodes( &filter );
	list nodesList;
	for( const auto &n : nodes )
	{
		nodesList.append( FilteredSceneProcessorPtr( n ) );
	}

	PyObject *nodesSet = PySet_New( nodesList.ptr() );
	return object( handle<>( nodesSet ) );
}

void matchingPathsWrapper1( const Filter &filter, const ScenePlug &scene, PathMatcher &paths )
{
	// gil release in case the scene traversal dips back into python:
	IECorePython::ScopedGILRelease r;
	SceneAlgo::matchingPaths( &filter, &scene, paths );
}

void matchingPathsWrapper2( const FilterPlug &filterPlug, const ScenePlug &scene, PathMatcher &paths )
{
	// gil release in case the scene traversal dips back into python:
	IECorePython::ScopedGILRelease r;
	SceneAlgo::matchingPaths( &filterPlug, &scene, paths );
}

<<<<<<< HEAD
void matchingPathsWrapper3( const PathMatcher &filter, const ScenePlug &scene, PathMatcher &paths )
=======
void matchingPathsWrapper3( const Gaffer::IntPlug *filterPlug, const ScenePlug *scene, const ScenePlug::ScenePath &root, PathMatcher &paths )
{
	// gil release in case the scene traversal dips back into python:
	IECorePython::ScopedGILRelease r;
	SceneAlgo::matchingPaths( filterPlug, scene, root, paths );
}

void matchingPathsWrapper4( const PathMatcher &filter, const ScenePlug *scene, PathMatcher &paths )
>>>>>>> 67e83e3c
{
	// gil release in case the scene traversal dips back into python:
	IECorePython::ScopedGILRelease r;
	SceneAlgo::matchingPaths( filter, &scene, paths );
}

Imath::V2f shutterWrapper( const IECore::CompoundObject &globals, const ScenePlug &scene )
{
	IECorePython::ScopedGILRelease r;
	return SceneAlgo::shutter( &globals, &scene );
}

bool setExistsWrapper( const ScenePlug &scene, const IECore::InternedString &setName )
{
	IECorePython::ScopedGILRelease r;
	return SceneAlgo::setExists( &scene, setName );
}

IECore::CompoundDataPtr setsWrapper1( const ScenePlug &scene, bool copy )
{
	IECorePython::ScopedGILRelease r;
	IECore::ConstCompoundDataPtr result = SceneAlgo::sets( &scene );
	return copy ? result->copy() : boost::const_pointer_cast<IECore::CompoundData>( result );
}

IECore::CompoundDataPtr setsWrapper2( const ScenePlug &scene, object pythonSetNames, bool copy )
{
	std::vector<IECore::InternedString> setNames;
	boost::python::container_utils::extend_container( setNames, pythonSetNames );

	IECorePython::ScopedGILRelease r;
	IECore::ConstCompoundDataPtr result = SceneAlgo::sets( &scene, setNames );
	return copy ? result->copy() : boost::const_pointer_cast<IECore::CompoundData>( result );
}

ScenePlugPtr historyGetScene( SceneAlgo::History &h )
{
	return h.scene;
}

void historySetScene( SceneAlgo::History &h, const ScenePlugPtr &s )
{
	h.scene = s;
}

Gaffer::ContextPtr historyGetContext( SceneAlgo::History &h )
{
	return h.context;
}

void historySetContext( SceneAlgo::History &h, const Gaffer::ContextPtr &c )
{
	h.context = c;
}

SceneAlgo::History::Ptr historyWrapper( const ValuePlug &scenePlugChild, const ScenePlug::ScenePath &path )
{
	IECorePython::ScopedGILRelease r;
	return SceneAlgo::history( &scenePlugChild, path );
}

std::string attributeHistoryGetAttributeName( const SceneAlgo::AttributeHistory &h )
{
	return h.attributeName.string();
}

void attributeHistorySetAttributeName( SceneAlgo::AttributeHistory &h, IECore::InternedString n )
{
	h.attributeName = n;
}

ObjectPtr attributeHistoryGetAttributeValue( const SceneAlgo::AttributeHistory &h )
{
	// Returning a copy because `attributeValue` is const, and owned by Gaffer's cache.
	// Allowing modification in Python would be catastrophic and hard to debug.
	return h.attributeValue ? h.attributeValue->copy() : nullptr;
}

void attributeHistorySetAttributeValue( SceneAlgo::AttributeHistory &h, ConstObjectPtr v )
{
	h.attributeValue = v;
}

SceneAlgo::AttributeHistory::Ptr attributeHistoryWrapper( const SceneAlgo::History &attributesHistory, const InternedString &attributeName )
{
	IECorePython::ScopedGILRelease r;
	return SceneAlgo::attributeHistory( &attributesHistory, attributeName );
}

ScenePlugPtr sourceWrapper( const ScenePlug &scene, const ScenePlug::ScenePath &path )
{
	IECorePython::ScopedGILRelease r;
	return SceneAlgo::source( &scene, path );
}

SceneProcessorPtr objectTweaksWrapper( const ScenePlug &scene, const ScenePlug::ScenePath &path )
{
	IECorePython::ScopedGILRelease r;
	return SceneAlgo::objectTweaks( &scene, path );
}

ShaderTweaksPtr shaderTweaksWrapper( const ScenePlug &scene, const ScenePlug::ScenePath &path, const InternedString &attributeName )
{
	IECorePython::ScopedGILRelease r;
	return SceneAlgo::shaderTweaks( &scene, path, attributeName );
}

std::string historyIDContextNameWrapper()
{
	return SceneAlgo::historyIDContextName().string();
}

std::string sourceSceneNameWrapper( const GafferImage::ImagePlug &image )
{
	IECorePython::ScopedGILRelease r;
	return SceneAlgo::sourceSceneName( &image );
}

ScenePlugPtr sourceSceneWrapper( GafferImage::ImagePlug &image )
{
	IECorePython::ScopedGILRelease r;
	return SceneAlgo::sourceScene( &image );
}

IECore::PathMatcher linkedObjectsWrapper1( const GafferScene::ScenePlug &scene, const ScenePlug::ScenePath &light )
{
	IECorePython::ScopedGILRelease r;
	return SceneAlgo::linkedObjects( &scene, light );
}

IECore::PathMatcher linkedObjectsWrapper2( const GafferScene::ScenePlug &scene, const IECore::PathMatcher &lights )
{
	IECorePython::ScopedGILRelease r;
	return SceneAlgo::linkedObjects( &scene, lights );
}

IECore::PathMatcher linkedLightsWrapper1( const GafferScene::ScenePlug &scene, const ScenePlug::ScenePath &object )
{
	IECorePython::ScopedGILRelease r;
	return SceneAlgo::linkedLights( &scene, object );
}

IECore::PathMatcher linkedLightsWrapper2( const GafferScene::ScenePlug &scene, const IECore::PathMatcher &objects )
{
	IECorePython::ScopedGILRelease r;
	return SceneAlgo::linkedLights( &scene, objects );
}

} // namespace

namespace GafferSceneModule
{

void bindSceneAlgo()
{
	object module( borrowed( PyImport_AddModule( "GafferScene.SceneAlgo" ) ) );
	scope().attr( "SceneAlgo" ) = module;
	scope moduleScope( module );

	def( "exists", &existsWrapper );
	def( "visible", visibleWrapper );

	def( "filteredNodes", &filteredNodesWrapper );
	def( "matchingPaths", &matchingPathsWrapper1 );
	def( "matchingPaths", &matchingPathsWrapper2 );
	def( "matchingPaths", &matchingPathsWrapper3 );
	def( "matchingPaths", &matchingPathsWrapper4 );
	def( "shutter", &shutterWrapper );
	def( "setExists", &setExistsWrapper );
	def(
		"sets",
		&setsWrapper1,
		( arg( "scene" ), arg( "_copy" ) = true )
	);
	def(
		"sets",
		&setsWrapper2,
		( arg( "scene" ), arg( "setNames" ), arg( "_copy" ) = true )
	);

	// History

	{
		scope s = IECorePython::RefCountedClass<SceneAlgo::History, IECore::RefCounted>( "History" )
			.def( init<>() )
			.def( init<ScenePlugPtr, Gaffer::ContextPtr>() )
			.add_property( "scene", &historyGetScene, &historySetScene )
			.add_property( "context", &historyGetContext, &historySetContext )
			.def_readonly( "predecessors", &SceneAlgo::History::predecessors )
		;

		class_<SceneAlgo::History::Predecessors>( "Predecessors" )
			.def( vector_indexing_suite<SceneAlgo::History::Predecessors, true>() )
		;
	}

	def( "history", &historyWrapper );

	IECorePython::RefCountedClass<SceneAlgo::AttributeHistory, SceneAlgo::History>( "AttributeHistory" )
		.add_property( "attributeName", &attributeHistoryGetAttributeName, &attributeHistorySetAttributeName )
		.add_property( "attributeValue", &attributeHistoryGetAttributeValue, &attributeHistorySetAttributeValue )
	;

	def( "attributeHistory", &attributeHistoryWrapper );

	def( "source", &sourceWrapper );
	def( "objectTweaks", &objectTweaksWrapper );
	def( "shaderTweaks", &shaderTweaksWrapper );

	def( "historyIDContextName", &historyIDContextNameWrapper );

	// Render metadata

	def( "sourceSceneName", &sourceSceneNameWrapper );
	def( "sourceScene", &sourceSceneWrapper );

	// Light linking

	def( "linkedObjects", &linkedObjectsWrapper1 );
	def( "linkedObjects", &linkedObjectsWrapper2 );
	def( "linkedLights", &linkedLightsWrapper1 );
	def( "linkedLights", &linkedLightsWrapper2 );

}

} // namespace GafferSceneModule<|MERGE_RESOLUTION|>--- conflicted
+++ resolved
@@ -101,18 +101,14 @@
 	SceneAlgo::matchingPaths( &filterPlug, &scene, paths );
 }
 
-<<<<<<< HEAD
-void matchingPathsWrapper3( const PathMatcher &filter, const ScenePlug &scene, PathMatcher &paths )
-=======
-void matchingPathsWrapper3( const Gaffer::IntPlug *filterPlug, const ScenePlug *scene, const ScenePlug::ScenePath &root, PathMatcher &paths )
-{
-	// gil release in case the scene traversal dips back into python:
-	IECorePython::ScopedGILRelease r;
-	SceneAlgo::matchingPaths( filterPlug, scene, root, paths );
-}
-
-void matchingPathsWrapper4( const PathMatcher &filter, const ScenePlug *scene, PathMatcher &paths )
->>>>>>> 67e83e3c
+void matchingPathsWrapper3( const FilterPlug &filterPlug, const ScenePlug &scene, const ScenePlug::ScenePath &root, PathMatcher &paths )
+{
+	// gil release in case the scene traversal dips back into python:
+	IECorePython::ScopedGILRelease r;
+	SceneAlgo::matchingPaths( &filterPlug, &scene, root, paths );
+}
+
+void matchingPathsWrapper4( const PathMatcher &filter, const ScenePlug &scene, PathMatcher &paths )
 {
 	// gil release in case the scene traversal dips back into python:
 	IECorePython::ScopedGILRelease r;
