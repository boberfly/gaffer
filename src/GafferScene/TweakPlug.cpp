//////////////////////////////////////////////////////////////////////////
//
//  Copyright (c) 2018, Image Engine Design Inc. All rights reserved.
//
//  Redistribution and use in source and binary forms, with or without
//  modification, are permitted provided that the following conditions are
//  met:
//
//      * Redistributions of source code must retain the above
//        copyright notice, this list of conditions and the following
//        disclaimer.
//
//      * Redistributions in binary form must reproduce the above
//        copyright notice, this list of conditions and the following
//        disclaimer in the documentation and/or other materials provided with
//        the distribution.
//
//      * Neither the name of John Haddon nor the names of
//        any other contributors to this software may be used to endorse or
//        promote products derived from this software without specific prior
//        written permission.
//
//  THIS SOFTWARE IS PROVIDED BY THE COPYRIGHT HOLDERS AND CONTRIBUTORS "AS
//  IS" AND ANY EXPRESS OR IMPLIED WARRANTIES, INCLUDING, BUT NOT LIMITED TO,
//  THE IMPLIED WARRANTIES OF MERCHANTABILITY AND FITNESS FOR A PARTICULAR
//  PURPOSE ARE DISCLAIMED. IN NO EVENT SHALL THE COPYRIGHT OWNER OR
//  CONTRIBUTORS BE LIABLE FOR ANY DIRECT, INDIRECT, INCIDENTAL, SPECIAL,
//  EXEMPLARY, OR CONSEQUENTIAL DAMAGES (INCLUDING, BUT NOT LIMITED TO,
//  PROCUREMENT OF SUBSTITUTE GOODS OR SERVICES; LOSS OF USE, DATA, OR
//  PROFITS; OR BUSINESS INTERRUPTION) HOWEVER CAUSED AND ON ANY THEORY OF
//  LIABILITY, WHETHER IN CONTRACT, STRICT LIABILITY, OR TORT (INCLUDING
//  NEGLIGENCE OR OTHERWISE) ARISING IN ANY WAY OUT OF THE USE OF THIS
//  SOFTWARE, EVEN IF ADVISED OF THE POSSIBILITY OF SUCH DAMAGE.
//
//////////////////////////////////////////////////////////////////////////

#include "GafferScene/TweakPlug.h"

#include "GafferScene/Shader.h"

#include "Gaffer/PlugAlgo.h"
#include "Gaffer/ScriptNode.h"

#include "IECoreScene/ShaderNetwork.h"
#include "IECoreScene/ShaderNetworkAlgo.h"

#include "IECore/DataAlgo.h"
#include "IECore/SimpleTypedData.h"
#include "IECore/StringAlgo.h"
#include "IECore/TypeTraits.h"

#include <unordered_map>

using namespace std;
using namespace IECore;
using namespace IECoreScene;
using namespace Gaffer;
using namespace GafferScene;

//////////////////////////////////////////////////////////////////////////
// Internal utilities
//////////////////////////////////////////////////////////////////////////

namespace
{

/// \todo - if these make sense, I guess they should be pushed back to cortex

// IsColorTypedData
template< typename T > struct IsColorTypedData : boost::mpl::and_< TypeTraits::IsTypedData<T>, TypeTraits::IsColor< typename TypeTraits::ValueType<T>::type > > {};

// SupportsArithmeticData
template< typename T > struct SupportsArithData : boost::mpl::or_<  TypeTraits::IsNumericSimpleTypedData<T>, TypeTraits::IsVecTypedData<T>, IsColorTypedData<T>> {};

} // namespace

//////////////////////////////////////////////////////////////////////////
// TweakPlug
//////////////////////////////////////////////////////////////////////////

GAFFER_PLUG_DEFINE_TYPE( TweakPlug );

TweakPlug::TweakPlug( const std::string &tweakName, Gaffer::ValuePlugPtr valuePlug, Mode mode, bool enabled )
	:	TweakPlug( valuePlug, "tweak", In, Default | Dynamic )
{
	namePlug()->setValue( tweakName );
	modePlug()->setValue( mode );
	enabledPlug()->setValue( enabled );
}

TweakPlug::TweakPlug( const std::string &tweakName, const IECore::Data *value, Mode mode, bool enabled )
	:	TweakPlug( tweakName, PlugAlgo::createPlugFromData( "value", In, Default | Dynamic, value ), mode, enabled )
{
}

TweakPlug::TweakPlug( Gaffer::ValuePlugPtr valuePlug, const std::string &name, Direction direction, unsigned flags )
	:	ValuePlug( name, direction, flags )
{
	addChild( new StringPlug( "name", direction ) );
	addChild( new BoolPlug( "enabled", direction, true ) );
	addChild( new IntPlug( "mode", direction, Replace, Replace, Create ) );

	if( valuePlug )
	{
		valuePlug->setName( "value" );
		addChild( valuePlug );
	}
}

Gaffer::StringPlug *TweakPlug::namePlug()
{
	return getChild<StringPlug>( 0 );
}

const Gaffer::StringPlug *TweakPlug::namePlug() const
{
	return getChild<StringPlug>( 0 );
}

Gaffer::BoolPlug *TweakPlug::enabledPlug()
{
	return getChild<BoolPlug>( 1 );
}

const Gaffer::BoolPlug *TweakPlug::enabledPlug() const
{
	return getChild<BoolPlug>( 1 );
}

Gaffer::IntPlug *TweakPlug::modePlug()
{
	return getChild<IntPlug>( 2 );
}

const Gaffer::IntPlug *TweakPlug::modePlug() const
{
	return getChild<IntPlug>( 2 );
}

Gaffer::ValuePlug *TweakPlug::valuePlugInternal()
{
	if( children().size() <= 3 )
	{
		return nullptr;
	}

	return getChild<ValuePlug>( 3 );
}

const Gaffer::ValuePlug *TweakPlug::valuePlugInternal() const
{
	if( children().size() <= 3 )
	{
		return nullptr;
	}

	return getChild<ValuePlug>( 3 );
}

bool TweakPlug::acceptsChild( const Gaffer::GraphComponent *potentialChild ) const
{
	if( !Plug::acceptsChild( potentialChild ) )
	{
		return false;
	}

	if(
		potentialChild->isInstanceOf( StringPlug::staticTypeId() ) &&
		potentialChild->getName() == "name" &&
		!getChild<Plug>( "name" )
	)
	{
		return true;
	}
	else if(
		potentialChild->isInstanceOf( BoolPlug::staticTypeId() ) &&
		potentialChild->getName() == "enabled" &&
		!getChild<Plug>( "enabled" )
	)
	{
		return true;
	}
	else if(
		potentialChild->isInstanceOf( IntPlug::staticTypeId() ) &&
		potentialChild->getName() == "mode" &&
		!getChild<Plug>( "mode" )
	)
	{
		return true;
	}
	else if(
		potentialChild->isInstanceOf( ValuePlug::staticTypeId() ) &&
		potentialChild->getName() == "value" &&
		!getChild<Plug>( "value" )
	)
	{
		return true;
	}

	return false;
}

Gaffer::PlugPtr TweakPlug::createCounterpart( const std::string &name, Direction direction ) const
{
	const Plug *p = valuePlug();
	PlugPtr plugCounterpart = p->createCounterpart( p->getName(), direction );

	return new TweakPlug( runTimeCast<ValuePlug>( plugCounterpart.get() ), name, direction, getFlags() );
}

IECore::MurmurHash TweakPlug::hash() const
{
	MurmurHash result = ValuePlug::hash();

	const auto shaderOutput = this->shaderOutput();
	if( shaderOutput.first )
	{
		shaderOutput.first->attributesHash( shaderOutput.second, result );
	}

	return result;
}

<<<<<<< HEAD
=======
// Utility methods need by applyTweak
namespace
{

// TODO - if these make sense, I guess they should be pushed back to cortex

// IsColorTypedData
template< typename T > struct IsColorTypedData : boost::mpl::and_< TypeTraits::IsTypedData<T>, TypeTraits::IsColor< typename TypeTraits::ValueType<T>::type > > {};

// SupportsArithmeticData
template< typename T > struct SupportsArithData : boost::mpl::or_<  TypeTraits::IsNumericSimpleTypedData<T>, TypeTraits::IsVecTypedData<T>, IsColorTypedData<T>> {};

class NumericTweak
{
public:
	NumericTweak( const IECore::Data *sourceData, const IECore::Data *tweakData, TweakPlug::Mode mode, const std::string &tweakName )
		: m_sourceData( sourceData ), m_tweakData( tweakData ), m_mode( mode ), m_tweakName( tweakName )
	{
	}

	template<typename T>
	void operator()( T * data, typename std::enable_if<SupportsArithData<T>::value>::type *enabler = nullptr ) const
	{
		const T *sourceDataCast = runTimeCast<const T>( m_sourceData );
		const T *tweakDataCast = runTimeCast<const T>( m_tweakData );
		switch( m_mode )
		{
			case TweakPlug::Add :
				data->writable() = sourceDataCast->readable() + tweakDataCast->readable();
				break;
			case TweakPlug::Subtract :
				data->writable() = sourceDataCast->readable() - tweakDataCast->readable();
				break;
			case TweakPlug::Multiply :
				data->writable() = sourceDataCast->readable() * tweakDataCast->readable();
				break;
			case TweakPlug::Replace :
			case TweakPlug::Remove :
			case TweakPlug::Create :
				// These cases are unused - we handle replace, remove and create mode outside
				// of numericTweak. But the compiler gets unhappy if we don't handle some cases
				break;
		}
	}

	void operator()( Data * data ) const
	{
		throw IECore::Exception( boost::str( boost::format( "Cannot apply tweak with mode %s to \"%s\" : Data type %s not supported." ) % GafferScene::Detail::modeToString( m_mode ) % m_tweakName % m_sourceData->typeName() ) );
	}

private:

	const IECore::Data *m_sourceData;
	const IECore::Data *m_tweakData;
	TweakPlug::Mode m_mode;
	const std::string &m_tweakName;
};

} // namespace

>>>>>>> ae8f7f86
bool TweakPlug::applyTweak( IECore::CompoundData *parameters, MissingMode missingMode ) const
{
	return applyTweak(
		[&parameters]( const std::string &valueName ) { return parameters->member( valueName ); },
		[&parameters]( const std::string &valueName, DataPtr newData )
		{
			if( newData == nullptr )
			{
				return parameters->writable().erase( valueName ) > 0;
			}
			parameters->writable()[valueName] = newData;
			return true;
		},
		missingMode
	);
}

bool TweakPlug::applyTweaks( const Plug *tweaksPlug, IECoreScene::ShaderNetwork *shaderNetwork, TweakPlug::MissingMode missingMode )
{
	unordered_map<InternedString, IECoreScene::ShaderPtr> modifiedShaders;

	bool appliedTweaks = false;
	bool removedConnections = false;
	for( const auto &tweakPlug : TweakPlug::Range( *tweaksPlug ) )
	{
		const std::string name = tweakPlug->namePlug()->getValue();
		if( name.empty() )
		{
			continue;
		}

		if( !tweakPlug->enabledPlug()->getValue() )
		{
			continue;
		}

		ShaderNetwork::Parameter parameter;
		size_t dotPos = name.find_last_of( '.' );
		if( dotPos == string::npos )
		{
			parameter.shader = shaderNetwork->getOutput().shader;
			parameter.name = name;
		}
		else
		{
			parameter.shader = InternedString( name.c_str(), dotPos );
			parameter.name = InternedString( name.c_str() + dotPos + 1 );
		}

		const IECoreScene::Shader *shader = shaderNetwork->getShader( parameter.shader );
		if( !shader )
		{
			if( missingMode != TweakPlug::MissingMode::Ignore )
			{
				throw IECore::Exception( boost::str(
					boost::format( "Cannot apply tweak \"%1%\" because shader \"%2%\" does not exist" ) % name % parameter.shader
				) );
			}
			else
			{
				continue;
			}
		}

		const Mode mode = static_cast<Mode>( tweakPlug->modePlug()->getValue() );

		if( auto input = shaderNetwork->input( parameter )  )
		{
			if( mode != Mode::Replace )
			{
				throw IECore::Exception( boost::str( boost::format( "Cannot apply tweak to \"%s\" : Mode must be \"Replace\" when a previous connection exists" ) % name ) );
			}
			shaderNetwork->removeConnection( { input, parameter } );
			removedConnections = true;
		}

		const auto shaderOutput = tweakPlug->shaderOutput();
		if( shaderOutput.first )
		{
			// New connection
			ConstCompoundObjectPtr shaderAttributes = shaderOutput.first->attributes( shaderOutput.second );
			const ShaderNetwork *inputNetwork = nullptr;
			for( const auto &a : shaderAttributes->members() )
			{
				if( ( inputNetwork = runTimeCast<const ShaderNetwork>( a.second.get() ) ) )
				{
					break;
				}
			}

			if( inputNetwork && inputNetwork->getOutput() )
			{
				if( mode != Mode::Replace )
				{
					throw IECore::Exception( boost::str( boost::format( "Cannot apply tweak to \"%s\" : Mode must be \"Replace\" when inserting a connection" ) % name ) );
				}
				const auto inputParameter = ShaderNetworkAlgo::addShaders( shaderNetwork, inputNetwork );
				shaderNetwork->addConnection( { inputParameter, parameter } );
				appliedTweaks = true;
			}
		}
		else
		{
			// Regular tweak
			auto modifiedShader = modifiedShaders.insert( { parameter.shader, nullptr } );
			if( modifiedShader.second )
			{
				modifiedShader.first->second = shader->copy();
			}

			if(
				tweakPlug->applyTweak(
					[&parameter, &modifiedShader]( const std::string &valueName )
					{
						return modifiedShader.first->second->parametersData()->member( parameter.name );
					},
					[&parameter, &modifiedShader]( const std::string &valueName, DataPtr newData )
					{
						modifiedShader.first->second->parameters()[parameter.name] = newData;
						return true;
					},
					missingMode
				)
			)
			{
				appliedTweaks = true;
			}
		}
	}

	for( auto &x : modifiedShaders )
	{
		shaderNetwork->setShader( x.first, std::move( x.second ) );
	}

	if( removedConnections )
	{
		ShaderNetworkAlgo::removeUnusedShaders( shaderNetwork );
	}

	return appliedTweaks || removedConnections;
}

void TweakPlug::applyNumericTweak(
	const IECore::Data *sourceData,
	const IECore::Data *tweakData,
	IECore::Data *destData,
	TweakPlug::Mode mode,
	const std::string &tweakName
) const
{
	dispatch(

		destData,

		[&] ( auto data ) {

			using DataType = typename std::remove_pointer<decltype( data )>::type;

			if constexpr( SupportsArithData<DataType>::value ) {

				const DataType *sourceDataCast = runTimeCast<const DataType>( sourceData );
				const DataType *tweakDataCast = runTimeCast<const DataType>( tweakData );

				switch( mode )
				{
					case TweakPlug::Add :
						data->writable() = sourceDataCast->readable() + tweakDataCast->readable();
						break;
					case TweakPlug::Subtract :
						data->writable() = sourceDataCast->readable() - tweakDataCast->readable();
						break;
					case TweakPlug::Multiply :
						data->writable() = sourceDataCast->readable() * tweakDataCast->readable();
						break;
					case TweakPlug::Replace :
					case TweakPlug::Remove :
						// These cases are unused - we handle replace and remove mode outside of numericTweak.
						// But the compiler gets unhappy if we don't handle some cases.
						assert( false );
						break;
				}
			}
			else
			{
				throw IECore::Exception( boost::str(
					boost::format( "Cannot apply tweak with mode %s to \"%s\" : Data type %s not supported." )
						% modeToString( mode )
						% tweakName
						% sourceData->typeName()
					)
				);
			}
		}

	);
}

const char *TweakPlug::modeToString( GafferScene::TweakPlug::Mode mode )
{
	switch( mode )
	{
		case GafferScene::TweakPlug::Replace :
			return "Replace";
		case GafferScene::TweakPlug::Add :
			return "Add";
		case GafferScene::TweakPlug::Subtract :
			return "Subtract";
		case GafferScene::TweakPlug::Multiply :
			return "Multiply";
		case GafferScene::TweakPlug::Remove :
			return "Remove";
		default :
			return "Invalid";
	}
}

std::pair<const GafferScene::Shader *, const Gaffer::Plug *> TweakPlug::shaderOutput() const
{
	const Plug *source = valuePlug()->source();
	if( source != valuePlug() )
	{
		if( auto shader = runTimeCast<const GafferScene::Shader>( source->node() ) )
		{
			if( source == shader->outPlug() || shader->outPlug()->isAncestorOf( source ) )
			{
				return { shader, source };
			}
		}
	}
	return { nullptr, nullptr };
}

//////////////////////////////////////////////////////////////////////////
// TweaksPlug
//////////////////////////////////////////////////////////////////////////

GAFFER_PLUG_DEFINE_TYPE( TweaksPlug );

TweaksPlug::TweaksPlug( const std::string &name, Direction direction, unsigned flags )
	:	ValuePlug( name, direction, flags )
{
}

bool TweaksPlug::acceptsChild( const Gaffer::GraphComponent *potentialChild ) const
{
	if( !ValuePlug::acceptsChild( potentialChild ) )
	{
		return false;
	}

	return runTimeCast<const TweakPlug>( potentialChild );
}

bool TweaksPlug::acceptsInput( const Plug *input ) const
{
	if( !ValuePlug::acceptsChild( input ) )
	{
		return false;
	}

	if( !input )
	{
		return true;
	}

	if( const ScriptNode *s = ancestor<ScriptNode>() )
	{
		if( s->isExecuting() )
		{
			// Before TweaksPlug existed, regular Plugs were
			// used in its place. If such plugs were ever
			// promoted or passed through dots, they will have
			// been serialised with just a regular plug type,
			// and we need to tolerate connections to them
			// on loading.
			return true;
		}
	}

	return runTimeCast<const TweaksPlug>( input );
}

Gaffer::PlugPtr TweaksPlug::createCounterpart( const std::string &name, Direction direction ) const
{
	PlugPtr result = new TweaksPlug( name, direction, getFlags() );
	for( const auto &tweakPlug : TweakPlug::Range( *this ) )
	{
		result->addChild( tweakPlug->createCounterpart( tweakPlug->getName(), direction ) );
	}
	return result;
}

bool TweaksPlug::applyTweaks( IECore::CompoundData *parameters, TweakPlug::MissingMode missingMode ) const
{
	bool applied = false;
	for( const auto &tweak : TweakPlug::Range( *this ) )
	{
		if( tweak->applyTweak( parameters, missingMode ) )
		{
			applied = true;
		}
	}
	return applied;
}

bool TweaksPlug::applyTweaks( IECoreScene::ShaderNetwork *shaderNetwork, TweakPlug::MissingMode missingMode ) const
{
	return TweakPlug::applyTweaks( this, shaderNetwork, missingMode );
}<|MERGE_RESOLUTION|>--- conflicted
+++ resolved
@@ -221,69 +221,6 @@
 	return result;
 }
 
-<<<<<<< HEAD
-=======
-// Utility methods need by applyTweak
-namespace
-{
-
-// TODO - if these make sense, I guess they should be pushed back to cortex
-
-// IsColorTypedData
-template< typename T > struct IsColorTypedData : boost::mpl::and_< TypeTraits::IsTypedData<T>, TypeTraits::IsColor< typename TypeTraits::ValueType<T>::type > > {};
-
-// SupportsArithmeticData
-template< typename T > struct SupportsArithData : boost::mpl::or_<  TypeTraits::IsNumericSimpleTypedData<T>, TypeTraits::IsVecTypedData<T>, IsColorTypedData<T>> {};
-
-class NumericTweak
-{
-public:
-	NumericTweak( const IECore::Data *sourceData, const IECore::Data *tweakData, TweakPlug::Mode mode, const std::string &tweakName )
-		: m_sourceData( sourceData ), m_tweakData( tweakData ), m_mode( mode ), m_tweakName( tweakName )
-	{
-	}
-
-	template<typename T>
-	void operator()( T * data, typename std::enable_if<SupportsArithData<T>::value>::type *enabler = nullptr ) const
-	{
-		const T *sourceDataCast = runTimeCast<const T>( m_sourceData );
-		const T *tweakDataCast = runTimeCast<const T>( m_tweakData );
-		switch( m_mode )
-		{
-			case TweakPlug::Add :
-				data->writable() = sourceDataCast->readable() + tweakDataCast->readable();
-				break;
-			case TweakPlug::Subtract :
-				data->writable() = sourceDataCast->readable() - tweakDataCast->readable();
-				break;
-			case TweakPlug::Multiply :
-				data->writable() = sourceDataCast->readable() * tweakDataCast->readable();
-				break;
-			case TweakPlug::Replace :
-			case TweakPlug::Remove :
-			case TweakPlug::Create :
-				// These cases are unused - we handle replace, remove and create mode outside
-				// of numericTweak. But the compiler gets unhappy if we don't handle some cases
-				break;
-		}
-	}
-
-	void operator()( Data * data ) const
-	{
-		throw IECore::Exception( boost::str( boost::format( "Cannot apply tweak with mode %s to \"%s\" : Data type %s not supported." ) % GafferScene::Detail::modeToString( m_mode ) % m_tweakName % m_sourceData->typeName() ) );
-	}
-
-private:
-
-	const IECore::Data *m_sourceData;
-	const IECore::Data *m_tweakData;
-	TweakPlug::Mode m_mode;
-	const std::string &m_tweakName;
-};
-
-} // namespace
-
->>>>>>> ae8f7f86
 bool TweakPlug::applyTweak( IECore::CompoundData *parameters, MissingMode missingMode ) const
 {
 	return applyTweak(
@@ -461,6 +398,7 @@
 						break;
 					case TweakPlug::Replace :
 					case TweakPlug::Remove :
+					case TweakPlug::Create :
 						// These cases are unused - we handle replace and remove mode outside of numericTweak.
 						// But the compiler gets unhappy if we don't handle some cases.
 						assert( false );
