#!/usr/bin/env iePython2.7

import IEEnv
import os, sys, subprocess

##########################################################################
# parse SConstruct file for the gaffer version
##########################################################################

## \todo: this is duplicated from ./options but can we centralize it instead?
def gafferRegistryVersion() :

	import re
	sconsFile = "SConstruct"
	versionVars = ["gafferMilestoneVersion", "gafferMajorVersion"]
	varsToFind = list(versionVars)

	varsFound = {}
	with open( sconsFile, "r" ) as f :
		for line in f :
			for varName in varsToFind :
				match = re.match( "^\s*%s\s*=\s*(?P<value>\d+).*$" % varName, line )
				if match :
					varsFound[varName] = match.groupdict()["value"]
					varsToFind.remove( varName )
					break
			if not varsToFind:
				break

	if varsToFind:
		raise Exception( "Could not find the gaffer version in the SConstruct file. Please review the parsing rules." )

	return varsFound["gafferMilestoneVersion"] + "." + varsFound["gafferMajorVersion"] + ".0.0"

gafferRegVersion = gafferRegistryVersion()
gafferReg = IEEnv.registry["apps"]["gaffer"][gafferRegVersion][IEEnv.platform()]
variantReg = gafferReg.get( "variants", {} )

##########################################################################
# Run a single build
##########################################################################

def build( extraArgs = [] ) :

	argsToValidate = [ "GAFFER_VERSION={}".format( gafferRegVersion ) ] + [ x for x in extraArgs if "_VERSION=" in x or x.startswith( "APP=" ) ]
	if not IEEnv.Registry.validateVariation( argsToValidate ) :
		print( "Skipped invalid variation combination: " + str(argsToValidate) + "\n" )
		return

	buildArgs = [ "scons" ]
	buildArgs.append( "install" if "RELEASE=1" in sys.argv[1:] else "build" )
	buildArgs.extend( extraArgs )
	buildArgs.extend( sys.argv[1:] )

	print( " ".join( buildArgs ) )
	if "DRYRUN=1" in sys.argv :
		return

	if subprocess.call( buildArgs ) != 0 :
		raise RuntimeError( "Error : " + " ".join( buildArgs ) )
	print( "Build succeeded: " + " ".join( buildArgs ) + "\n" )

##########################################################################
# Gather requirements
##########################################################################

platform = IEEnv.platform()
defaultCompilerVersion = IEEnv.registry["platformDefaults"][platform]["compilerVersion"]

cortexInfo = { x : IEEnv.registry["libraries"]["cortex"][x][platform] for x in IEEnv.activeVersions( IEEnv.registry["libraries"]["cortex"] ) }

# find all Arnold versions
arnoldVersions = IEEnv.activeVersions( IEEnv.registry["apps"]["arnold"] )

# fetch at least one active version of each renderer
<<<<<<< HEAD
dlVersion = ( IEEnv.activeVersions( IEEnv.registry["apps"]["3delight"] ) or [ "UNDEFINED" ] )[-1]
=======
aiVersion = IEEnv.activeAppVersions( "arnold", maximumVersion = "6" )[-1]
dlVersion = "UNDEFINED"
>>>>>>> 2a5e176f

# find a specific appleseed version per compiler per cortex version
appleseedCompilerMap = { x : {} for x in IEEnv.activeVersions( IEEnv.registry["compilers"]["gcc"] ) }
for appleseedVersion in IEEnv.activeVersions( IEEnv.registry["apps"]["appleseed"] ) :
	compilerVersion = IEEnv.registry["apps"]["appleseed"][appleseedVersion][platform]["compilerVersion"]
	for cortexCompatibilityVersion in cortexInfo.keys() :
		if IEEnv.Registry.validateVariation( [
			"COMPILER_VERSION={}".format( compilerVersion ),
			"CORTEX_VERSION={}".format( cortexCompatibilityVersion ),
			"APPLESEED_VERSION={}".format( appleseedVersion ),
		] ) :
			appleseedCompilerMap[compilerVersion][cortexCompatibilityVersion] = appleseedVersion

##########################################################################
# Loop over all builds
##########################################################################

if platform in ( "cent7.x86_64" ) :

	for cortexCompatibilityVersion, cortexReg in cortexInfo.items() :

		# standalone builds
		compilerVersion = cortexReg.get( "compilerVersion", defaultCompilerVersion )
		appleseedVersion = appleseedCompilerMap[compilerVersion][cortexCompatibilityVersion]
		baseArgs = [
			"COMPILER_VERSION={}".format( compilerVersion ),
			"CORTEX_VERSION={}".format( cortexCompatibilityVersion ),
			"APPLESEED_VERSION={}".format( appleseedVersion ),
			"DL_VERSION={}".format( dlVersion ),
		]
		for variant, variantInfo in variantReg.items() :
			for arnoldVersion in arnoldVersions :
				variantArgs = [ "GAFFER_BUILD_VARIANT={}".format( variant ) ] + [ "=".join( x ) for x in variantInfo.items() ]
				arnoldArgs = [ "ARNOLD_VERSION={}".format( arnoldVersion ) ]
				build( baseArgs + variantArgs + arnoldArgs )

		# app specific builds
		for app, minimumVersion in (
			( "maya", None ),
			( "houdini", "16.5.268" ),
			( "nuke", None )
		) :
			for appVersion in IEEnv.activeAppVersions( app, minimumVersion=minimumVersion ) :
				compilerVersion = IEEnv.registry["apps"][app][appVersion][platform]["compilerVersion"]
				appleseedVersion = appleseedCompilerMap[compilerVersion][cortexCompatibilityVersion]
				for arnoldVersion in arnoldVersions :
					build( [
						"APP={}".format( app ),
						"APP_VERSION={}".format( appVersion ),
						"CORTEX_VERSION={}".format( cortexCompatibilityVersion ),
						"APPLESEED_VERSION={}".format( appleseedVersion ),
						"ARNOLD_VERSION={}".format( arnoldVersion ),
						"DL_VERSION={}".format( dlVersion ),
					] )

else :

	raise RuntimeError( "Unknown platform" )<|MERGE_RESOLUTION|>--- conflicted
+++ resolved
@@ -73,12 +73,7 @@
 arnoldVersions = IEEnv.activeVersions( IEEnv.registry["apps"]["arnold"] )
 
 # fetch at least one active version of each renderer
-<<<<<<< HEAD
 dlVersion = ( IEEnv.activeVersions( IEEnv.registry["apps"]["3delight"] ) or [ "UNDEFINED" ] )[-1]
-=======
-aiVersion = IEEnv.activeAppVersions( "arnold", maximumVersion = "6" )[-1]
-dlVersion = "UNDEFINED"
->>>>>>> 2a5e176f
 
 # find a specific appleseed version per compiler per cortex version
 appleseedCompilerMap = { x : {} for x in IEEnv.activeVersions( IEEnv.registry["compilers"]["gcc"] ) }
